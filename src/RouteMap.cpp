/***************************************************************************
 *
 * Project:  OpenCPN Weather Routing plugin
 * Author:   Sean D'Epagnier
 *
 ***************************************************************************
 *   Copyright (C) 2016 by Sean D'Epagnier                                 *
 *                                                                         *
 *   This program is free software; you can redistribute it and/or modify  *
 *   it under the terms of the GNU General Public License as published by  *
 *   the Free Software Foundation; either version 3 of the License, or     *
 *   (at your option) any later version.                                   *
 *                                                                         *
 *   This program is distributed in the hope that it will be useful,       *
 *   but WITHOUT ANY WARRANTY; without even the implied warranty of        *
 *   MERCHANTABILITY or FITNESS FOR A PARTICULAR PURPOSE.  See the         *
 *   GNU General Public License for more details.                          *
 *                                                                         *
 *   You should have received a copy of the GNU General Public License     *
 *   along with this program; if not, write to the                         *
 *   Free Software Foundation, Inc.,                                       *
 *   51 Franklin Street, Fifth Floor, Boston, MA 02110-1301,  USA.         *
 ***************************************************************************
 */

/* generate a datastructure which contains positions for
   isochron line segments which describe the position of the boat at a given time..

   Starting at a given location, propagate outwards in all directions.
   the outward propagation is guarenteed a closed region, and circular linked
   lists are used. If the route comes upon a boundary or reason to stop
   searching, then the point is flagged so that it is not propagated any further.

   To merge regions requires virtually the same algorithm for descrambling
   (normalizing) a single region.

   To normalize a region means that no two line segments intersect.

   For each segment go through and see if it intersects
   with any other line segment.  When it does the old route will follow
   the correct direction of the intersection on the intersected route,
   and the new region generated will be recursively normalized and then
   merged.

   A positive intersection comes in from the right.  Negative intersections
   signal negative regions.

   For each segment in a given route
   If the intersection occurs with the route and itself
   a new region is created with the same sign as the intersection
   and added to the list of either positive or negative subregions
   otherwise if the intersection occurs on different routes
   the intersecting route is merged into this one,
   swapping their connections

   Once we reach the end of the route, we can declare that it is complete,
   so in turn recursively normalize each inner subroute.  The subregions
   with the same sign are inner routes.  Once these regions are all normalized,
   the remaining regions with a different sign are the perminent subregions.
   Any inner routes remaining with matching sign can be discarded.
   
   Any outer subregions are also normalized to give outer regions
   with both signs which can be appended to the incomming lists

   Any remaining routes should be tested to ensure they are outside this one,
   Any inside routes may be discarded leaving only inverted subroutes
*/

#include <wx/wx.h>

#include <stdlib.h>
#include <math.h>

#include "ocpn_plugin.h"
#include "GribRecordSet.h"

#include "Utilities.h"
#include "Boat.h"
#include "RouteMap.h"
#include "weather_routing_pi.h"

#include "georef.h"
#include "wx/jsonreader.h"
#include "wx/jsonwriter.h"

#define distance(X, Y) sqrt((X)*(X) + (Y)*(Y)) // much faster than hypot

extern wxJSONValue g_ReceivedBoundaryEnterJSONMsg;
extern wxString    g_ReceivedBoundaryEnterMessage;

static double Swell(GribRecordSet *grib, double lat, double lon)
{
    if(!grib)
        return 0;

    GribRecord *grh = grib->m_GribRecordPtrArray[Idx_HTSIGW];
    if(!grh)
        return 0;

    double height = grh->getInterpolatedValue(lon, lat, true );
    if(height == GRIB_NOTDEF)
        return 0;
    return height;
}

static inline bool GribWind(GribRecordSet *grib, double lat, double lon,
                            double &WG, double &VWG)
{
    if(!grib)
        return false;

    if(!GribRecord::getInterpolatedValues(VWG, WG,
                                          grib->m_GribRecordPtrArray[Idx_WIND_VX],
                                          grib->m_GribRecordPtrArray[Idx_WIND_VY], lon, lat))
        return false;

    VWG *= 3.6 / 1.852; // knots
    return true;
}

enum {WIND, CURRENT};

static inline bool GribCurrent(GribRecordSet *grib, double lat, double lon,
                               double &C, double &VC)
{
    if(!grib)
        return false;

    if(!GribRecord::getInterpolatedValues(VC, C,
                                          grib->m_GribRecordPtrArray[Idx_SEACURRENT_VX],
                                          grib->m_GribRecordPtrArray[Idx_SEACURRENT_VY],
                                          lon, lat))
        return false;

    VC *= 3.6 / 1.852; // knots
    C += 180;
    if(C > 360)
        C -= 360;
    return true;
}

static inline bool Current(RouteMapConfiguration &configuration,
                           double lat, double lon,
                           double &C, double &VC, int &data_mask)
{
    if(!configuration.grib_is_data_deficient &&
       GribCurrent(configuration.grib, lat, lon, C, VC)) {
        data_mask |= Position::GRIB_CURRENT;
        return true;
    }

    if(configuration.ClimatologyType != RouteMapConfiguration::DISABLED &&
       RouteMap::ClimatologyData &&
       RouteMap::ClimatologyData(CURRENT, configuration.time, lat, lon, C, VC)) {
        data_mask |= Position::CLIMATOLOGY_CURRENT;
        return true;
    }

#if 0  // for now disable deficient current data as it's usefulness is not known
    // use deficient grib current if climatology is not available
    // unlike wind, we don't use current data from a different location
    // so only current data from a different time is allowed
    if(configuration.AllowDataDeficient &&
       configuration.grib_is_data_deficient &&
       GribCurrent(grib, lat, lon, C, VC)) {
        data_mask |= Position::GRIB_CURRENT | Position::DATA_DEFICIENT_CURRENT;
        return true;
    }
#endif

    return false;
}

/* Sometimes localized currents can be strong enough to create
   a breeze which can be sailed off even if there is no wind.
   The wind data is calculated from the ground not the sea,
   it is then converted to speed over water which the boat can feel.

   C   - Sea Current Direction over ground
   VC  - Velocity of Current
   WG  - Wind direction over ground
   VWG - Velocity of wind over ground
   WA  - Angle of wind relative to true north
   VW - velocity of wind over water
*/
static void OverWater(double WG, double VWG, double C, double VC, double &WA, double &VW)
{
    if(VC == 0) { // short-cut if no currents
        WA = WG, VW = VWG;
        return;
    }

    double Cx = VC * cos(deg2rad(C)), Cy = VC * sin(deg2rad(C));
    double Wx = VWG * cos(deg2rad(WG)) - Cx, Wy = VWG * sin(deg2rad(WG)) - Cy;
    WA = rad2deg(atan2(Wy, Wx));
    VW = distance(Wx, Wy);
}

/* provisions to compute boat movement over ground

   BG  - boat direction over ground
   BGV - boat speed over ground (gps velocity)  */
static void OverGround(double B, double VB, double C, double VC, double &BG, double &VBG)
{
    if(VC == 0) { // short-cut if no currents
        BG = B, VBG = VB;
        return;
    }

    double Cx = VC * cos(deg2rad(C)), Cy = VC * sin(deg2rad(C));
    double BGx = VB * cos(deg2rad(B)) + Cx, BGy = VB * sin(deg2rad(B)) + Cy;
    BG  = rad2deg(atan2(BGy, BGx));
    VBG = distance(BGx, BGy);
}

/* find intersection of two line segments
   if no intersection return 0, otherwise, 1 if the
   second line crosses from right to left, or -1 for left to right

   In the case that it is too close to determine, we find which endpoint
   is the problematic point (and will be deleted from the graph)
   -2: first point first seg
   -3: second point first seg
   2: first point second seg
   3: second point second seg

   Truth equations to calculate intersection (x, y)
   (y-y1) * (x2-x1) = (y2-y1) * (x-x1)
   (y-y3) * (x4-x3) = (y4-y3) * (x-x3)
*/
inline int TestIntersectionXY(double x1, double y1, double x2, double y2,
                              double x3, double y3, double x4, double y4)
{
    double ax = x2 - x1, ay = y2 - y1;
    double bx = x3 - x4, by = y3 - y4;
    double cx = x1 - x3, cy = y1 - y3;

    double denom = ay * bx - ax * by;

#undef EPS
#undef EPS2
#define EPS 2e-16
#define EPS2 2e-8 // should be half the exponent of EPS
    if(fabs(denom) < EPS) { /* parallel or really close to parallel */
#define EPS3 1e-5
        if(fabs(ax) < EPS3 && fabs(ay) < EPS3) /* first segment is a zero segment */
            return -2;

        if(fabs(bx) < EPS3 && fabs(by) < EPS3) /* second segment is a zero segment */
            return 2;

        /* we already know from initial test we are overlapping,
           for parallel line segments, there is no way to tell
           which direction the intersection occurs */
#define PEPS 2e-14
        if(fabs((y1*ax - ay*x1)*bx - (y3*bx - by*x3)*ax) > PEPS)
            return 0; /* different intercepts, no intersection */

        /* can invalidate a point on either segment for overlapping parallel,
           we will always choose second segment */
        double dx = x2 - x3, dy = y2 - y3;
        double da = ax*ax + bx*bx, db = cx*cx + cy*cy, dc = dx*dx + dy*dy;
        if(db <= da && dc <= da) /* point 3 is between 1 and 2 */
            return 2;
        return 3;
    }

    double recip = 1 / denom;
    double na = (by * cx - bx * cy) * recip;
    if(na < -EPS2 || na > 1 + EPS2)
        return 0;

    double nb = (ax * cy - ay * cx) * recip;
    if(nb < -EPS2 || nb > 1 + EPS2)
        return 0;

    /* too close to call.. floating point loses bits with arithmetic so
       in this case we must avoid potential false guesses */
    if(na < EPS2)     return -2;
    if(na > 1 - EPS2) return -3;
    if(nb < EPS2)     return 2;
    if(nb > 1 - EPS2) return 3;

    return denom < 0 ? -1 : 1;
}

#define EPSILON (2e-11)
Position::Position(double latitude, double longitude, Position *p,
                   double pheading, double pbearing, int sp, int t, int dm)
    : lat(latitude), lon(longitude), parent_heading(pheading), parent_bearing(pbearing),
      polar(sp), tacks(t),
      parent(p), propagated(false), copied(false), data_mask(dm)
{
    lat -= fmod(lat, EPSILON);
    lon -= fmod(lon, EPSILON);
}

Position::Position(Position *p)
    : lat(p->lat), lon(p->lon), parent_heading(p->parent_heading), parent_bearing(p->parent_bearing),
      polar(p->polar), tacks(p->tacks),
      parent(p->parent), propagated(p->propagated), copied(true), data_mask(p->data_mask)
{
}

/* sufficient for routemap uses only.. is this faster than below? if not, remove it */
static inline int ComputeQuadrantFast(Position *p, Position *q)
{
    int quadrant;
    if(q->lat < p->lat)
        quadrant = 0;
    else
        quadrant = 2;

    if(p->lon < q->lon)
        quadrant++;

    return quadrant;
}

#if 0
/* works for all ranges */
static int ComputeQuadrant(Position *p, Position *q)
{
    int quadrant;
    if(q->lat < p->lat)
        quadrant = 0;
    else
        quadrant = 2;

    double diff = p->lon - q->lon;
    while(diff < -180) diff += 360;
    while(diff >= 180) diff -= 360;
    
    if(diff < 0)
        quadrant++;

    return quadrant;
}
#endif

SkipPosition *Position::BuildSkipList()
{
    /* build skip list of positions, skipping over strings of positions in
       the same quadrant */
    SkipPosition *skippoints = NULL;
    Position *p = this;
    int firstquadrant, lastquadrant = -1, quadrant;
    do {
        Position *q = p->next;
        quadrant = ComputeQuadrantFast(p, q);

        if(lastquadrant == -1)
            firstquadrant = lastquadrant = quadrant;
        else
        if(quadrant != lastquadrant) {
            SkipPosition *rs = new SkipPosition(p, quadrant);
            if(skippoints) {
                rs->prev=skippoints->prev;
                rs->next=skippoints;
                skippoints->prev->next = rs;
                skippoints->prev = rs;
            } else {
                skippoints = rs;
                rs->prev = rs->next = rs;
            }
            lastquadrant = quadrant;
        }
        p = q;
    } while(p != this);

    if(!skippoints) {
        SkipPosition *rs = new SkipPosition(p, quadrant);
        rs->prev = rs->next = rs;
        skippoints = rs;
    } else
    if(quadrant != firstquadrant) {
        SkipPosition *rs = new SkipPosition(p, firstquadrant);

        rs->prev=skippoints->prev;
        rs->next=skippoints;
        skippoints->prev->next = rs;
        skippoints->prev = rs;

        skippoints = rs;
    }
    return skippoints;
}

struct climatology_wind_atlas
{
    double W[8], VW[8], storm, calm, directions[8];
};

static inline bool ReadWindAndCurrents(RouteMapConfiguration &configuration, Position *p,
/* normal data */
 double &WG, double &VWG, double &W, double &VW, double &C, double &VC,
 climatology_wind_atlas &atlas, int &data_mask)
{
    /* read current data */
    if(!configuration.Currents ||
       !Current(configuration, p->lat, p->lon, C, VC, data_mask))
        C = VC = 0;

    for(;;) {
        if(!configuration.grib_is_data_deficient && configuration.grib &&
           GribWind(configuration.grib, p->lat, p->lon, WG, VWG)) {
            data_mask |= Position::GRIB_WIND;
            break;
        }

        if(configuration.ClimatologyType == RouteMapConfiguration::AVERAGE &&
           RouteMap::ClimatologyData &&
           RouteMap::ClimatologyData(WIND, configuration.time, p->lat, p->lon, WG, VWG)) {
            WG = heading_resolve(WG);
            data_mask |= Position::CLIMATOLOGY_WIND;
            break;
        } else if(configuration.ClimatologyType > RouteMapConfiguration::CURRENTS_ONLY
                  && RouteMap::ClimatologyWindAtlasData) {
            int windatlas_count = 8;
            double speeds[8];
            if(RouteMap::ClimatologyWindAtlasData(configuration.time, p->lat, p->lon, windatlas_count,
                                                  atlas.directions, speeds, atlas.storm, atlas.calm)) {
                /* compute wind speeds over water with the given current */
                for(int i=0; i<windatlas_count; i++) {
                    double WG = i*360/windatlas_count;
                    double VWG = speeds[i]*configuration.WindStrength;
                    OverWater(WG, VWG, C, VC, atlas.W[i], atlas.VW[i]);
                }

                /* find most likely wind direction */
                double max_direction = 0;
                int maxi = 0;
                for(int i=0; i<windatlas_count; i++)
                    if(atlas.directions[i] > max_direction) {
                        max_direction = atlas.directions[i];
                        maxi = i;
                    }
                
                /* now compute next most likely wind octant (adjacent to most likely) and
                   linearly interpolate speed and direction from these two octants,
                   we use this as the most likely wind, and base wind direction for the map */
                int maxia = maxi+1, maxib = maxi-1;
                if(maxia == windatlas_count)
                    maxia = 0;
                if(maxib < 0)
                    maxib = windatlas_count - 1;
                
                if(atlas.directions[maxia] < atlas.directions[maxib])
                    maxia = maxib;

                double maxid = 1 / (atlas.directions[maxi] / atlas.directions[maxia] + 1);
                double angle1 = atlas.W[maxia], angle2 = atlas.W[maxi];
                while(angle1 - angle2 > 180) angle1 -= 360;
                while(angle2 - angle1 > 180) angle2 -= 360;
                W = heading_resolve(maxid*angle1 + (1-maxid)*angle2);
                VW = maxid*atlas.VW[maxia] + (1-maxid)*atlas.VW[maxi];
        
                OverGround(W, VW, C, VC, WG, VWG);
                data_mask |= Position::CLIMATOLOGY_WIND;
                return true;
            }
        }

        if(!configuration.AllowDataDeficient)
            return false;

        /* try deficient grib if climatology failed */
        if(configuration.grib_is_data_deficient && configuration.grib &&
           GribWind(configuration.grib, p->lat, p->lon, WG, VWG)) {
            data_mask |= Position::GRIB_WIND | Position::DATA_DEFICIENT_WIND;
            break;
        }

        data_mask |= Position::DATA_DEFICIENT_WIND;
        p = p->parent;
        if(!p)
            return false;
    }
    VWG *= configuration.WindStrength;

    OverWater(WG, VWG, C, VC, W, VW);
    return true;
}

/* get data from a position for plotting */
void Position::GetPlotData(Position *next, double dt, RouteMapConfiguration &configuration, PlotData &data)
{
    data.WVHT = Swell(configuration.grib, lat, lon);
    data.tacks = tacks;

    climatology_wind_atlas atlas;
    int data_mask = 0; // not used for plotting yet
    ReadWindAndCurrents(configuration, this, data.WG, data.VWG,
                        data.W, data.VW, data.C, data.VC, atlas, data_mask);

    ll_gc_ll_reverse(lat, lon, next->lat, next->lon, &data.BG, &data.VBG);
    if(dt == 0)
        data.VBG = 0;
    else
        data.VBG *= 3600 / dt;

    OverWater(data.BG, data.VBG, data.C, data.VC, data.B, data.VB);
}

void Position::GetWindData(RouteMapConfiguration &configuration, double &W, double &VW, int &data_mask)
{
    double WG, VWG, C, VC;
    climatology_wind_atlas atlas;
    ReadWindAndCurrents(configuration, this, WG, VWG, W, VW, C, VC, atlas, data_mask);
}

void Position::GetCurrentData(RouteMapConfiguration &configuration, double &C, double &VC, int &data_mask)
{
    double WG, VWG, W, VW;
    climatology_wind_atlas atlas;
    ReadWindAndCurrents(configuration, this, WG, VWG, W, VW, C, VC, atlas, data_mask);
}

static inline bool ComputeBoatSpeed
(RouteMapConfiguration &configuration, double timeseconds,
 double WG, double VWG, double W, double VW, double C, double VC, double &H,
 climatology_wind_atlas &atlas, int data_mask,
 double &B, double &VB, double &BG, double &VBG, double &dist, int newpolar)
{
    Polar &polar = configuration.boat.Polars[newpolar];
    if((data_mask & Position::CLIMATOLOGY_WIND) &&
       (configuration.ClimatologyType == RouteMapConfiguration::CUMULATIVE_MAP ||
        configuration.ClimatologyType == RouteMapConfiguration::CUMULATIVE_MINUS_CALMS)) {
        /* build map */
        VB = 0;
        int windatlas_count = 8;
        for(int i = 0; i<windatlas_count; i++) {
            double VBc = polar.Speed(H-W+atlas.W[i], atlas.VW[i]);
            VB += atlas.directions[i]*VBc;
        }

        if(configuration.ClimatologyType == RouteMapConfiguration::CUMULATIVE_MINUS_CALMS)
            VB *= 1-atlas.calm;
    } else
        VB = polar.Speed(H, VW);

    /* failed to determine speed.. */
    if(isnan(B) || isnan(VB)) {
        configuration.polar_failed = true;
        return false; //B = VB = 0;
    }

    /* compound boatspeed with current */
    OverGround(B, VB, C, VC, BG, VBG);

    if(!VBG) // no speed
        return false;

    /* distance over ground */
    dist = VBG * timeseconds / 3600.0;
    return true;
}

bool rk_step(Position *p, double timeseconds, double BG, double dist, double H,
             RouteMapConfiguration &configuration, GribRecordSet *grib,
             const wxDateTime &time, int newpolar,
             double &rk_BG, double &rk_dist, int &data_mask)
{
    double k1_lat, k1_lon;
    ll_gc_ll(p->lat, p->lon, BG, dist, &k1_lat, &k1_lon);

    double WG, VWG, W, VW, C, VC;
    climatology_wind_atlas atlas;
    Position rk(k1_lat, k1_lon, p->parent); // parent so deficient data can find parent
    if(!ReadWindAndCurrents(configuration, &rk,
                            WG, VWG, W, VW, C, VC, atlas, data_mask))
        return false;

    double B = W + H; /* rotated relative to true wind */

    double VB, VBG; // outputs
    if(!ComputeBoatSpeed(configuration, timeseconds, WG, VWG, W, VW, C, VC, H, atlas, data_mask,
                         B, VB, rk_BG, VBG, rk_dist, newpolar))
        return false;

    return true;
}

void DeletePoints(Position *point)
{
    Position *p = point;
    do {
        Position *dp = p;
        p = p->next;
        delete dp;
    } while(p != point);
}

/* create a looped route by propagating from a position by computing
   the location the boat would be in if sailed at various angles */
bool Position::Propagate(IsoRouteList &routelist, RouteMapConfiguration &configuration)
{
    /* already propagated from this position, don't need to again */
    if(propagated)
        return false;

    propagated = true;

    Position *points = NULL;
    /* through all angles relative to wind */
    int count = 0;

    double S = Swell(configuration.grib, lat, lon);
    if(S > configuration.MaxSwellMeters)
        return false;

    if(fabs(lat) > configuration.MaxLatitude)
        return false;
 
    double WG, VWG, W, VW, C, VC;
    climatology_wind_atlas atlas;
    int data_mask = 0;
    if(!ReadWindAndCurrents(configuration, this,
                            WG, VWG, W, VW, C, VC, atlas, data_mask))
        return false;

    if(VW > configuration.MaxTrueWindKnots)
        return false;

    if(configuration.WindVSCurrent) {
        /* these are already computed in OverWater.. could optimize by reusing them */
        double Wx = VW*cos(deg2rad(W)), Wy = VW*sin(deg2rad(W));
        double Cx = VC*cos(deg2rad(C) + M_PI), Cy = VC*sin(deg2rad(C) + M_PI);

        if(Wx*Cx + Wy*Cy + configuration.WindVSCurrent < 0)
            return false;
    }

    double timeseconds = configuration.dt;
    double dist;

    bool first_avoid = true;
    Position *rp;

    double bearing1 = NAN, bearing2 = NAN;
    if(parent && configuration.MaxSearchAngle < 180) {
        bearing1 = heading_resolve( parent_bearing - configuration.MaxSearchAngle);
        bearing2 = heading_resolve( parent_bearing + configuration.MaxSearchAngle);
    }

    for(std::list<double>::iterator it = configuration.DegreeSteps.begin();
        it != configuration.DegreeSteps.end(); it++) {

        double H = heading_resolve(*it);
        double B, VB, BG, VBG;

        B = W + H; /* rotated relative to true wind */

        /* test to avoid extra computations related to backtracking */
        if(!isnan(bearing1)) {
            double bearing3 = heading_resolve(B);
            if((bearing1 > bearing2 && bearing3 > bearing2 && bearing3 < bearing1) ||
               (bearing1 < bearing2 && (bearing3 > bearing2 || bearing3 < bearing1))) {
                if(first_avoid) {
                    /* add a position behind the lines to ensure our route intersects
                       with the previous one to nicely merge the resulting graph */
                    first_avoid = false;
                    rp = new Position(this);
                    double dp = .95;
                    rp->lat = (1-dp)*lat + dp*parent->lat;
                    rp->lon = (1-dp)*lon + dp*parent->lon;
                    rp->propagated = true; // not a "real" position so we don't propagate it either.
                    goto add_position;
                } else
                    continue;
            }
        }

        {
        int newpolar = configuration.boat.TrySwitchPolar(polar, VW, H, S);
        if(newpolar == -1)
            continue;
        
        if(!ComputeBoatSpeed(configuration, timeseconds, WG, VWG, W, VW, C, VC, H, atlas, data_mask,
                             B, VB, BG, VBG, dist, newpolar))
            continue;
        
        /* did we tack thru the wind? apply penalty */
        bool tacked = false;
        if(parent_heading*H < 0 && fabs(parent_heading - H) < 180) {
            timeseconds -= configuration.TackingTime;
            tacked = true;
        }

        double dlat, dlon, nrdlon;
        if(configuration.Integrator == RouteMapConfiguration::RUNGE_KUTTA) {
            double k2_dist, k2_BG, k3_dist, k3_BG, k4_dist, k4_BG;
            // a lot more experimentation is needed here, maybe use grib for the right time??
            wxDateTime rk_time_2 = configuration.time + wxTimeSpan::Seconds(timeseconds/2);
            wxDateTime rk_time = configuration.time + wxTimeSpan::Seconds(timeseconds);
            if(!rk_step(this, timeseconds, BG,    dist/2, H,
                        configuration, configuration.grib, rk_time_2, newpolar, k2_BG, k2_dist, data_mask) ||
               !rk_step(this, timeseconds, BG, k2_dist/2, H + k2_BG - BG,
                        configuration, configuration.grib, rk_time_2, newpolar, k3_BG, k3_dist, data_mask) ||
               !rk_step(this, timeseconds, BG, k3_dist,   H + k3_BG - BG,
                        configuration, configuration.grib, rk_time, newpolar, k4_BG, k4_dist, data_mask))
                continue;

            ll_gc_ll(lat, lon, BG, dist/6 + k2_dist/3 + k3_dist/3 + k4_dist/6, &dlat, &dlon);
        } else /* newtons method */
#if 1
            ll_gc_ll(lat, lon, heading_resolve(BG), dist, &dlat, &dlon);
#else
        {
            double d = dist / 60;
            dlat = lat + d * cos(deg2rad(BG));
            dlon = lon + d * sin(deg2rad(BG));
            dlon = heading_resolve(dlon);
        }
#endif

        nrdlon = dlon;
        if(configuration.positive_longitudes && dlon < 0)
            dlon += 360;

        if(configuration.MaxCourseAngle < 180) {
            double bearing;
            // this is faster than gc distance, and actually works better in higher latitudes
            double d1 = dlat - configuration.StartLat, d2 = dlon - configuration.StartLon;
            d2 *= cos(deg2rad(dlat))/2; // correct for latitude
            bearing = rad2deg(atan2(d2, d1));

            if(fabs(heading_resolve(configuration.StartEndBearing - bearing)) > configuration.MaxCourseAngle)
                continue;
        }

        if(configuration.MaxDivertedCourse < 180) {
            double bearing, dist;
            double bearing1, dist1;

            double d1 = dlat - configuration.EndLat, d2 = dlon - configuration.EndLon;
            d2 *= cos(deg2rad(dlat))/2; // correct for latitude
            bearing = rad2deg(atan2(d2, d1));
            dist = sqrt(pow(d1, 2) + pow(d2, 2));

            d1 = configuration.StartLat - dlat, d2 = configuration.StartLon - dlon;
            bearing1 = rad2deg(atan2(d2, d1));
            dist1 = sqrt(pow(d1, 2) + pow(d2, 2));

            double term = (dist1 + dist) / dist;
            term = pow(term/16, 4) + 1; // make 1 until the end, then make big

            if(fabs(heading_resolve(bearing1 - bearing)) > configuration.MaxDivertedCourse * term)
                continue;
        }

        /* quick test first to avoid slower calculation */
        if(VB + VW > configuration.MaxApparentWindKnots &&
           Polar::VelocityApparentWind(VB, H, VW) > configuration.MaxApparentWindKnots)
            continue;

        /* landfall test */
        if(configuration.DetectLand && CrossesLand(dlat, nrdlon))
            continue;
        
        /* Bounary test */
        if(configuration.DetectBoundary && EntersBoundary(dlat, nrdlon))
            continue;

        /* crosses cyclone track(s)? */
        if(configuration.AvoidCycloneTracks &&
           RouteMap::ClimatologyCycloneTrackCrossings) {
            int crossings = RouteMap::ClimatologyCycloneTrackCrossings
                (lat, lon, dlat, dlon, configuration.time, configuration.CycloneMonths*30 +
                 configuration.CycloneDays);
            if(crossings > 0)
                continue;
        }

        rp = new Position(dlat, dlon, this, H, B, newpolar, tacks + tacked, data_mask);
    }
    add_position:

        if(points) {
            rp->prev=points->prev;
            rp->next=points;
            points->prev->next = rp;
            points->prev = rp;
        } else {
            rp->prev = rp->next = rp;
            points = rp;
        }
        count++;
    }

    if(count < 3) { /* would get eliminated anyway, but save the extra steps */
        if(count)
            DeletePoints(points);
        return false;
    }

    IsoRoute *nr = new IsoRoute(points->BuildSkipList());
    routelist.push_back(nr);
    return true;
}

/* propagate to the end position in the configuration, and return the number of seconds it takes */
double Position::PropagateToEnd(RouteMapConfiguration &configuration, double &H, int &data_mask)
{
    double S = Swell(configuration.grib, lat, lon);
    if(S > configuration.MaxSwellMeters)
        return NAN;

    if(fabs(lat) > configuration.MaxLatitude)
        return NAN;

    double WG, VWG, W, VW, C, VC;
    climatology_wind_atlas atlas;
    if(!ReadWindAndCurrents(configuration, this,
                            WG, VWG, W, VW, C, VC, atlas, data_mask))
        return NAN;

    if(VW > configuration.MaxTrueWindKnots)
        return NAN;

    /* todo: we should make sure we don't tack if we are already at the max tacks,
       possibly perform other tests and/or switch sail polar? */
    double bearing, dist;
    ll_gc_ll_reverse(lat, lon, configuration.EndLat, configuration.EndLon, &bearing, &dist);

    /* figure out bearing and distance to go, because it is a non-linear problem if compounded
       with currents solve iteratively (without currents only one iteration will ever occur */
    double B, VB, BG = W, VBG;
    int iters = 0;
    H = 0;
    do {
        /* make our correction in range */
        while(bearing - BG > 180)
            bearing -= 360;
        while(BG - bearing > 180)
            bearing += 360;

        H += bearing - BG;
        B = W + H; /* rotated relative to true wind */

        double dummy_dist; // not used
        if(!ComputeBoatSpeed(configuration, 0, WG, VWG, W, VW, C, VC, H, atlas, data_mask,
                             B, VB, BG, VBG, dummy_dist, polar))
            return NAN;

        if(++iters == 10) // give up
            return NAN;
    } while((bearing - BG) > 1e-3);

    /* quick test first to avoid slower calculation */
    if(VB + VW > configuration.MaxApparentWindKnots &&
       Polar::VelocityApparentWind(VB, H, VW) > configuration.MaxApparentWindKnots)
        return NAN;

    /* landfall test if we are within 60 miles (otherwise it's very slow) */
    if(configuration.DetectLand && dist < 60
       && CrossesLand(configuration.EndLat, configuration.EndLon))
        return NAN;

    /* crosses cyclone track(s)? */
    if(configuration.AvoidCycloneTracks &&
       RouteMap::ClimatologyCycloneTrackCrossings) {
        int crossings = RouteMap::ClimatologyCycloneTrackCrossings
            (lat, lon, configuration.EndLat, configuration.EndLon,
             configuration.time, configuration.CycloneMonths*30 +
             configuration.CycloneDays);

        if(crossings > 0)
            return NAN;
    }

    return 3600.0 * dist / VBG;
}

double Position::Distance(Position *p)
{
    return DistGreatCircle(lat, lon, p->lat, p->lon);
}

bool Position::CrossesLand(double dlat, double dlon)
{
    return PlugIn_GSHHS_CrossesLand(lat, lon, dlat, dlon);
}

<<<<<<< HEAD
int Position::SailChanges()
{
    if(!parent)
        return 0;

    return polar != parent->polar + parent->SailChanges();
=======
bool Position::EntersBoundary(double dlat, double dlon)
{
    // Do JSON message to OD Plugin to check if boundary m_crossinglat
    wxJSONValue jMsg;
    wxJSONWriter writer;
    wxString    MsgString;
    jMsg[wxS("Source")] = wxS("WEATHER_ROUTING_PI");
    jMsg[wxT("Type")] = wxT("Request");
    jMsg[wxT("Msg")] = wxS("FindPointInAnyBoundary");
    jMsg[wxT("MsgId")] = wxS("enter");
    jMsg[wxS("lat")] = dlat;
    jMsg[wxS("lon")] = dlon;
    jMsg[wxS("BoundaryType")] = wxT("Exclusion");
    writer.Write( jMsg, MsgString );
    SendPluginMessage( wxS("OCPN_DRAW_PI"), MsgString );
    if(g_ReceivedBoundaryEnterMessage != wxEmptyString &&
        g_ReceivedBoundaryEnterJSONMsg[wxS("MsgId")].AsString() == wxS("enter") &&
        g_ReceivedBoundaryEnterJSONMsg[wxS("Found")].AsBool() == true ) {
        // This is our message
        return true;
    }
    return false;
>>>>>>> 9a79493f
}

SkipPosition::SkipPosition(Position *p, int q)
 : point(p), quadrant(q)
{
}

void SkipPosition::Remove()
{
    prev->next = next;
    next->prev = prev;
    delete this;
}

/* copy a skip list along with it's position list to new lists */
SkipPosition* SkipPosition::Copy()
{
    SkipPosition *s = this;
    if(!s)
        return s;

    SkipPosition *fs, *ns = NULL;
    Position *fp, *np = NULL;
    Position *p = s->point;
    do {
        Position *nsp = NULL;
        do { /* copy all positions between skip positions */
            Position *nnp = new Position(p);
            if(!nsp)
                nsp = nnp;
            if(np) {
                np->next = nnp;
                nnp->prev = np;
                np = nnp;
            } else {
                fp = np = nnp;
                np->prev = np->next = np;
            }
            p = p->next;
        } while(p != s->next->point);

        SkipPosition *nns = new SkipPosition(nsp, s->quadrant);
        if(ns) {
            ns->next = nns;
            nns->prev = ns;
            ns = nns;
        } else {
            fs = ns = nns;
            ns->prev = ns->next = nns;
        }
        s = s->next;
    } while(s != this);

    fs->prev = ns;
    ns->next = fs;

    fp->prev = np;
    np->next = fp;
    return fs;
}

void DeleteSkipPoints(SkipPosition *skippoints)
{
    SkipPosition *s = skippoints;
    do {
        SkipPosition *ds = s;
        s = s->next;
        delete ds;
    } while(s != skippoints);
}

IsoRoute::IsoRoute(SkipPosition *s, int dir)
    : skippoints(s), direction(dir), parent(NULL)
{
    /* make sure the skip points start at the minimum
       latitude so we know we are on the outside */
    MinimizeLat();
}

/* copy constructor */
IsoRoute::IsoRoute(IsoRoute *r, IsoRoute *p)
    : skippoints(r->skippoints->Copy()), direction(r->direction), parent(p)
{
}

IsoRoute::~IsoRoute()
{
    for(IsoRouteList::iterator it = children.begin(); it != children.end(); ++it)
        delete *it;

    if(!skippoints)
        return;

    DeletePoints(skippoints->point);
    DeleteSkipPoints(skippoints);
}

void IsoRoute::Print()
{
    if(!skippoints)
        printf("Empty IsoRoute\n");
    else {
        Position *p = skippoints->point;
        do {
            printf("%.10f %.10f\n", p->lon, p->lat);
            p = p->next;
        } while(p != skippoints->point);
        printf("\n");
    }
}

void IsoRoute::PrintSkip()
{
    if(!skippoints)
        printf("Empty IsoRoute\n");
    else {
        SkipPosition *s = skippoints;
        do {
            printf("%.10f %.10f\n", s->point->lon, s->point->lat);
            s = s->next;
        } while(s != skippoints);
        printf("\n");
    }
}

void IsoRoute::MinimizeLat()
{
    SkipPosition *min = skippoints, *cur = skippoints;
    do {
        if(cur->point->lat < min->point->lat)
            min = cur;
        cur = cur->next;
    } while(cur != skippoints);
    skippoints = min;
}

/* how many times do we cross this route going from this point to infinity,
   return -1 if inconclusive */
int IsoRoute::IntersectionCount(Position &pos)
{
    int numintsct = 0;
    double lat = pos.lat, lon = pos.lon;

    SkipPosition *s1 = skippoints;

    double s1plon = s1->point->lon;
    int state1 = (lon < s1plon);
    do {
        SkipPosition *s2 = s1->next;
        double s2plon = s2->point->lon;
        int state0 = state1;
        state1 = (lon < s2plon);
        if(state0 != state1) {
            double s1plat = s1->point->lat, s2plat = s2->point->lat;
            int state = (lat < s1plat) + (lat < s2plat);
            
            switch(state) {
            case 1: /* must test every point in this case as point falls in boundaries of skip list */
            {
                Position *p1 = s1->point;
                double p1lon = p1->lon;
                int pstate1 = lon < p1lon;
                do {
                    Position *p2 = p1->next;
                    double p2lon = p2->lon;
                    int pstate0 = pstate1;
                    pstate1 = lon < p2lon;

#if 1
                    if(lon == p1lon && lon == p2lon)
                        printf("degenerate case not handled properly\n");
#endif 
                    
                    if(pstate0 != pstate1) {
                        double p1lat = p1->lat, p2lat = p2->lat;
                        state = (lat < p1lat) + (lat < p2lat);
                        switch(state) {
                        case 1: /* must perform exact intersection test */
                        {
                            double p1lon = p1->lon;
#if 0
                            int dir = TestIntersectionXY(p1lon, p1lat, p2lon, p2lat, lon, lat, lon, 91);
                            switch(dir) {
                            case -2: case -3: case 2: case 3: return -1;
                            case 1: case -1: goto intersects;
                            }
#else
                            double m1 = (lat - p1lat) * (p2lon - p1lon);
                            double m2 = (lon - p1lon) * (p2lat - p1lat);

                            if(s1->quadrant & 1) {
                                if(m1 < m2)
                                    goto intersects;
                            } else
                                if(m1 > m2)
                                    goto intersects;
#endif
                        } break;
                        case 2: /* must intersect, we are below */
                            goto intersects;
                        }
                    }
                    p1 = p2;
                } while(p1 != s2->point);
            } break;
            case 2: /* must intersect, we are below skip segment out of bounds */
            intersects:
                numintsct++;
            }
        }

        s1 = s2;
    } while(s1 != skippoints);

    return numintsct;
}

/* determine if a route contains a position
   0 for outside, 1 for inside, -1 for inconclusive (on border or really close) */
int IsoRoute::Contains(Position &pos, bool test_children)
{
    int numintsct = IntersectionCount(pos);
    if(numintsct == -1)
        return -1;

    if(test_children)
        for(IsoRouteList::iterator it = children.begin();
            it != children.end(); it++) {
            int cnumintsct = (*it)->Contains(pos, test_children);
            if(cnumintsct == -1)
                return -1;
            numintsct += cnumintsct;
        }

    return numintsct&1; /* odd */
}

/* This function is very slow, and should probably be removed
   or replaced with something else.. see how often it is called */
bool IsoRoute::CompletelyContained(IsoRoute *r)
{
    Position *pos = r->skippoints->point;
    do {
        if(Contains(*pos, false) != 1)
            return false;
        pos = pos->next;
    } while(pos != r->skippoints->point);
    return true;
}

/* Determine if one route contains another,
   only test first point, but if it fails try other points */
bool IsoRoute::ContainsRoute(IsoRoute *r)
{
    Position *pos = r->skippoints->point;
    do {
        switch(Contains(*pos, false)) {
        case 0: return false;
        case 1: return true;
        }

        pos = pos->next;
    } while(pos != r->skippoints->point); /* avoid deadlock.. lets hope we dont do this often */
//    printf("bad contains route\n");
    return true; /* probably good to say it is contained in this unlikely case */
}

/* remove points which are right next to eachother on the graph to speed
   computation time */
void IsoRoute::ReduceClosePoints()
{
    const double eps = 2e-5; /* resolution of 2 meters should be sufficient */
    Position *p = skippoints->point;
    while(p != skippoints->point->prev) {
        Position *n = p->next;
        double dlat = p->lat - n->lat, dlon = p->lon - n->lon;
        if(fabs(dlat) < eps && fabs(dlon) < eps) {
            p->next = n->next;
            n->next->prev = p;
            delete n;
        } else
            p = n;
    }

    DeleteSkipPoints(skippoints);
    skippoints = p->BuildSkipList();

    for(IsoRouteList::iterator it = children.begin();
        it != children.end(); it++)
        (*it)->ReduceClosePoints();
}

/* apply current to given route, and return if it changed at all */
#if 0
bool IsoRoute::ApplyCurrents(GribRecordSet *grib, wxDateTime time, RouteMapConfiguration &configuration)
{
    if(!skippoints)
        return false;

    bool ret = false;
    Position *p = skippoints->point;
    double timeseconds = configuration.dt;
    do {
        double C, VC;
        if(configuration.Currents && Current(grib, configuration.ClimatologyType,
                                             time, p->lat, p->lon, C, VC)) {
            /* drift distance over ground */
            double dist = VC * timeseconds / 3600.0;
            if(dist)
                ret = true;
            ll_gc_ll(p->lat, p->lon, C, dist, &p->lat, &p->lon);
        }

        p = p->next;
    } while(p != skippoints->point);

    /* if we moved we need to rebuild the skip list */
    if(ret) {
        Position *points = skippoints->point;
        DeleteSkipPoints(skippoints);
        skippoints = points->BuildSkipList();
    }

    return ret;
}
#endif

enum { MINLON, MAXLON, MINLAT, MAXLAT };
/* return false if longitude is possibly invalid
   could cache these bounds to avoid recomputing all the time */
void IsoRoute::FindIsoRouteBounds(double bounds[4])
{
    SkipPosition *maxlat = skippoints;
    Position *p = skippoints->point;
    bounds[MINLAT] = bounds[MAXLAT] = p->lat;
    bounds[MINLON] = bounds[MAXLON] = p->lon;

    SkipPosition *s = skippoints->next;
    while(s != skippoints) {
        p = s->point;
        bounds[MINLAT] = MIN(p->lat, bounds[MINLAT]);
        bounds[MAXLAT] = MAX(p->lat, bounds[MAXLAT]);
        bounds[MINLON] = MIN(p->lon, bounds[MINLON]);
        bounds[MAXLON] = MAX(p->lon, bounds[MAXLON]);
            
        if(p->lat == bounds[MAXLAT])
            maxlat = s;
        s = s->next;
    }
    skippoints = maxlat; /* set to max lat for merging to keep outside */
}

bool checkskiplist(SkipPosition *s)
{
    /* build skip list of positions, skipping over strings of positions in
       the same quadrant */
    SkipPosition *skippoints = s;
    Position *p = s->point;
    do {
        do {
            Position *q = p->next;
            int quadrant = ComputeQuadrantFast(p, q);

            if(quadrant != s->quadrant)
                return false;
            p = q;
        } while(p != s->next->point);
        s = s->next;
    } while(s != skippoints);
    return true;
}

/* remove and delete a position given it's last skip position,
   we need to update the skip list if this point falls on a skip position*/
void IsoRoute::RemovePosition(SkipPosition *s, Position *p)
{
    p->next->prev = p->prev;
    p->prev->next = p->next;

    if(s->point == p) {
        if(s == s->next) {
            delete s;
            skippoints = NULL;
        } else {
            /* rebuild skip list */
            Position *points = skippoints->point;
            if(p == points)
                points = points->next;
            DeleteSkipPoints(skippoints);
            skippoints = points->BuildSkipList();
            /* make sure the skip points start at the minimum
               latitude so we know we are on the outside */
            MinimizeLat();
        }
    }
    delete p;
}

inline void SwapSegments(Position *p, Position *q, Position *r, Position *s)
{
    p->next = s;
    s->prev = p;
    r->next = q;
    q->prev = r;
}

inline void SwapSkipSegments(SkipPosition *sp, SkipPosition *sq, SkipPosition *sr, SkipPosition *ss)
{
    sp->next = ss;
    ss->prev = sp;
    sr->next = sq;
    sq->prev = sr;
}

inline void InsertSkipPosition(SkipPosition *sp, SkipPosition *sn, Position *p, int quadrant)
{
    SkipPosition *s = new SkipPosition(p, quadrant);
    s->prev = sp;
    sp->next = s;
    s->next = sn;
    sn->prev = s;
}

/* given positions p and s in skip list between sp and ss, fix stuff adding removing
   or shifting skip positions to make things valid after this merge */
/*inline*/ void FixSkipList(SkipPosition *sp, SkipPosition *ss, Position *p, Position *s,
                            int rquadrant, SkipPosition *&spend, SkipPosition *&ssend)
{
    int quadrant = ComputeQuadrantFast(p, s);
    if(sp->point == p) {
        sp->quadrant = quadrant; /* reuse p with this quadrant */

        if(quadrant == sp->prev->quadrant && sp != ss) {
            sp->point = sp->prev->point;
            if(sp->prev == spend)
                spend = sp;
            if(sp->prev == ssend)
                ssend = sp;
            if(ss == sp->prev) {
              if(ssend == ss)
                ssend = sp;
              ss = sp;
            }
            sp->prev->Remove();
        }
/* DUPLICATE START */
        if(quadrant == rquadrant) {
            if(rquadrant == ss->quadrant)
                goto remove;
        } else if(ss->point == s) {
            if(quadrant == ss->quadrant)
                goto remove;
        } else {
            if(rquadrant == ss->quadrant)
                ss->point = s; /* shift ss to s */
            else
                InsertSkipPosition(sp, ss, s, rquadrant);
        }
/* DUPLICATE END */
    } else
    if(sp->quadrant == quadrant) {
        if(quadrant == rquadrant) { /* this is never hit..  can we remove this test? */
            if(rquadrant == ss->quadrant)
                goto remove;
        } else if(ss->point == s) {
            if(quadrant == ss->quadrant) {
            remove:
              if(sp == ss)
                printf("sp == ss.. this is bad\n");
              if(ss == spend)
                  spend = ss->next;
              if(ss == ssend)
                  ssend = ss->next;
              ss->Remove();
            }
        } else {
            if(rquadrant == ss->quadrant)
                ss->point = s; /* shift ss to s */
            else
                InsertSkipPosition(sp, ss, s, rquadrant);
        }
    } else {
        if(quadrant == rquadrant) {
            if(rquadrant == ss->quadrant)
                ss->point = p; /* shift ss to p */
            else
                InsertSkipPosition(sp, ss, p, quadrant);
        } else if(ss->point == s) {
            if(quadrant == ss->quadrant)
                ss->point = p; /* shift ss to p */
            else
                InsertSkipPosition(sp, ss, p, quadrant);
        } else {
            InsertSkipPosition(sp, ss, p, quadrant);
            if(rquadrant == ss->quadrant)
                ss->point = s; /* shift ss to s */
            else
                InsertSkipPosition(sp->next, ss, s, rquadrant);
        }
    }
}

bool UpdateEnd(SkipPosition *spend, SkipPosition *sr)
{
    SkipPosition *nsr = sr;
    do {
        if(nsr == spend)
            return true;
        nsr = nsr->next;
    } while(nsr != sr);
    return false;
}

#define COMPUTE_MIN_MAX(quadrant, A, B, N)        \
      switch(quadrant) { \
      default: min##N##x = B##x; max##N##x = A##x; min##N##y = B##y, max##N##y = A##y; break; \
      case 1:  min##N##x = A##x; max##N##x = B##x; min##N##y = B##y, max##N##y = A##y; break; \
      case 2:  min##N##x = B##x; max##N##x = A##x; min##N##y = A##y, max##N##y = B##y; break; \
      case 3:  min##N##x = A##x; max##N##x = B##x; min##N##y = A##y, max##N##y = B##y; break; \
      }

#define COMPUTE_STATE(state, S, N)            \
    state = 0; \
    if(S##x >= min##N##x) state+=4; \
    if(S##x >  max##N##x) state+=4; \
    if(S##y >= min##N##y) state+=12; \
    if(S##y >  max##N##y) state+=12; \

    /* 0 1    0  4  8
       2 3   12 16 20
             24 28 32 */
#define UPDATE_STATE(state, quadrant, skip, S, N)       \
    switch(state + quadrant) { \
    case 1:  if(S##x >= min##N##x) { skip##c1: if(S##x > max##N##x) state = 8; else state = 4; } /*f*/ \
    case 0:  goto skip; \
    case 3:  if(S##x >= min##N##x) { if(S##y >= min##N##y) break; goto skip##c1; } /*f*/ \
    case 2:  if(S##y >= min##N##y) { if(S##y > max##N##y) state = 24; else state = 12; } goto skip; \
    \
    case 6:  if(S##y >= min##N##y) break; /*f*/ \
    case 4:  if(S##x < min##N##x) state = 0; goto skip; \
    case 7:  if(S##y >= min##N##y) break; /*f*/ \
    case 5:  if(S##x > max##N##x) state = 8; goto skip; \
    \
    case 8:  if(S##x <= max##N##x) { skip##c8: if(S##x < min##N##x) state = 0; else state = 4; } /*f*/ \
    case 9:  goto skip; \
    case 10: if(S##x <= max##N##x) { if(S##y >= min##N##y) break; goto skip##c8; } /*f*/ \
    case 11: if(S##y >= min##N##y) { if(S##y > max##N##y) state = 32; else state = 20; } goto skip; \
    \
    case 13: if(S##x >= min##N##x) break; /*f*/ \
    case 12: if(S##y < min##N##y) state = 0;  goto skip; \
    case 15: if(S##x >= min##N##x) break; /*f*/ \
    case 14: if(S##y > max##N##y) state = 24; goto skip; \
      /* 16-19 fall through */ \
    case 20: if(S##x <= max##N##x) break; /*f*/ \
    case 21: if(S##y < min##N##y) state = 8;  goto skip; \
    case 22: if(S##x <= max##N##x) break; /*f*/ \
    case 23: if(S##y > max##N##y) state = 32; goto skip; \
    \
    case 25: if(S##x >= min##N##x) { if(S##y <= max##N##y) break; goto skip##c27; } /*f*/ \
    case 24: if(S##y <= max##N##y) { if(S##y < min##N##y) state = 0; else state = 12; } goto skip; \
    case 27: if(S##x >= min##N##x) { skip##c27: if(S##x > max##N##x) state = 32; else state = 28; } /*f*/ \
    case 26: goto skip; \
    \
    case 28: if(S##y <= max##N##y) break; /*f*/ \
    case 30: if(S##x < min##N##x) state = 24; goto skip; \
    case 29: if(S##y <= max##N##y) break; /*f*/ \
    case 31: if(S##x > max##N##x) state = 32; goto skip; \
    \
    case 32: if(S##x <= max##N##x) { if(S##y <= max##N##y) break; goto skip##c34; } /*f*/ \
    case 33: if(S##y <= max##N##y) { if(S##y < min##N##y) state = 8; else state = 20; } goto skip; \
    case 34: if(S##x <= max##N##x) { skip##c34: if(S##x < min##N##x) state = 24; else state = 28; } /*f*/ \
    case 35: goto skip; \
    }

/* This function is the heart of the route map algorithm.
   Essentially search for intersecting line segments, and flip them correctly
   while maintaining a skip list.
 */
bool Normalize(IsoRouteList &rl, IsoRoute *route1, IsoRoute *route2, int level, bool inverted_regions)
{
  bool normalizing;

reset:
  SkipPosition *spend=route1->skippoints, *ssend=route2->skippoints;

  if(!spend || spend->prev == spend->next) { /* less than 3 items */
      delete route1;
      if(route1 != route2)
          rl.push_back(route2);
    return true;
  }

  if(route1 == route2) {
    normalizing = true;
  } else {
    if(!ssend || ssend->prev == ssend->next) { /* less than 3 items */
      delete route2;
      if(spend)
        rl.push_back(route1);
      return true;
    }

    normalizing = false;
  }

  SkipPosition *sp = spend;
startnormalizing:
  do {

    SkipPosition *sq = sp->next;
    SkipPosition *sr, *ss;
    if(normalizing)
        ss = sp;
    else
        ss = ssend;

    Position *p = sp->point, *q = sq->point;
    double px = p->lon, qx = q->lon, py = p->lat, qy = q->lat;
        
    double minx, maxx, miny, maxy;
    COMPUTE_MIN_MAX(sp->quadrant, p, q,)
        
    Position *r, *s = ss->point;

    int dir;
    double rx, ry;
    double sx = s->lon, sy = s->lat;

    int state, rstate, pstate;
    COMPUTE_STATE(state, s,)

    int nr;
    Position *pstart, *pend, *rstart, *rend;

    do {
    sr = ss;
    ss = sr->next;

    s = ss->point;
    sx = s->lon, sy = s->lat;

    UPDATE_STATE(state, sr->quadrant, skip, s,)

    nr = 0;
    if(normalizing) {
      if(sp == sr) {
        nr = 1; /* only occurs during normalizing (first round) */
        /* normalizing and overlapping round.. don't bother to calculate smaller bounds */
        pstart = sp->point;
        pend = sq->point;
      
        rstart = sr->point;
        rend = ss->point;
        goto skip_bounds_compute;
      }
      else if (sq == sr)
        nr = 2; /* only occurs normalizing (second round) */
      else if(ss == sp)
        nr = 3; /* only occurs normalizing (last round) */
    }

#if 1 /* this is only slightly faster, barely can measure a difference */
    /* compute bounds for these skip segments */
    double minrx, maxrx, minry, maxry;
    rx = sr->point->lon, ry = sr->point->lat;
    COMPUTE_MIN_MAX(sr->quadrant, r, s, r)
        
    pstart = pend = NULL;
    q = sp->point;
    qx = q->lon, qy = q->lat;
    COMPUTE_STATE(pstate, q, r)
    do {
      p = q;
      q = q->next;
      qx = q->lon, qy = q->lat;
      UPDATE_STATE(pstate, sp->quadrant, skipp, q, r)
      if(!pstart)
        pstart = p;
      pend = q;
      COMPUTE_STATE(pstate, q, r)
      goto startingp;
      skipp:
      if(pstart)
        break; /* have start, must be done */
    startingp:;
    } while(q != sq->point);
    p = pstart;
    if(!pstart)
      goto done;
//    if(pstart == pend)  // this is never hit in practice
//      goto done;
    
    rstart = rend = NULL;
    s = sr->point;
    rstate = state; /* still valid from before */
    do {
      r = s;
      s = s->next;
      sx = s->lon, sy = s->lat;
      UPDATE_STATE(rstate, sr->quadrant, skipr, s,)
      if(!rstart)
        rstart = r;
      rend = s;
      COMPUTE_STATE(rstate, s,)
      goto startingr;
      skipr:
      if(rstart)
        break; /* have start, must be done */
    startingr:;
    } while(s != ss->point);

    if(!rstart)
      goto done;
#else
    pstart = sp->point;
    pend = sq->point;
      
    rstart = sr->point;
    rend = ss->point;
#endif
    skip_bounds_compute:

    p = pstart;
    do {
      q = p->next;
      
      switch(nr) {
      case 1:
        s = q;
        if(s == rend)
          goto done;
        s = s->next;
        break;
      case 2:
        s = rstart;
        if(s == q)
          s = s->next;
        break;
      case 3:
        s = rstart;
        if(rend == p)
          rend = rend->prev;
        break;
      default:
        s = rstart;
      }

      if(s == rend)
        goto done;

      px = p->lon, py = p->lat;
      qx = q->lon, qy = q->lat;

      double minpqx, maxpqx, minpqy, maxpqy;
      COMPUTE_MIN_MAX(sp->quadrant, p, q, pq)

      sx = s->lon, sy = s->lat;
      COMPUTE_STATE(state, s, pq);
      do {
        r = s;
        s = r->next;

        sx = s->lon, sy = s->lat;
        UPDATE_STATE(state, sr->quadrant, skippr, s, pq);

        rx = r->lon, ry = r->lat;
        dir = TestIntersectionXY(px, py, qx, qy, rx, ry, sx, sy);
        switch(dir) {
        case -2:
          route1->skippoints = spend, route2->skippoints = ssend;
          route1->RemovePosition(sp, p);
          goto reset;
        case -3:
          route1->skippoints = spend, route2->skippoints = ssend;
          route1->RemovePosition(sq, q);
          goto reset;
        case 2:
          route1->skippoints = spend, route2->skippoints = ssend;
          route2->RemovePosition(sr, r);
          goto reset;
        case 3:
          route1->skippoints = spend, route2->skippoints = ssend;
          route2->RemovePosition(ss, s);
          goto reset;
        case -1:
        case 1:
          if(!normalizing) { /* sanity check for merging */
            if(dir == -1) {
              if(route1->direction != 1 || route2->direction != -1)
                /* we intersected at the wrong side, skip this intersection
                   and continue to find the intersection we want,  this occurs
                   when a line segment passes completely through a region.
                   We could possibly merge here anyway but the result
                   would be less correct.  */
                goto skipmerge;
            } else
              /* inverted invalid test */
              if(route1->direction == 1 && route2->direction == -1)
                goto skipmerge;
          } else {
              if(level == 0 && dir == -1 && route1->direction == 1)
                  goto skipmerge;
          }

          SwapSegments(p, q, r, s); /* update position list */
          SwapSkipSegments(sp, sq, sr, ss); /* update skip lists */

          /* now update skip list properly */
          Position *orig_sppoint = sp->point;
          if(sp->quadrant != sr->quadrant) {
            int rquadrant = sr->quadrant, pquadrant = sp->quadrant;
            FixSkipList(sp, ss, p, s, rquadrant, spend, ssend);
            FixSkipList(sr, sq, r, q, pquadrant, spend, ssend);
          }
          
          if(normalizing) {
            /* did the end end up in the subroute? move it back out */
            if(UpdateEnd(spend, sr))
              spend = sp->next;
            if(UpdateEnd(ssend, sr))
              ssend = sp->next;

            if(level == 0) {
              /* slight numerical error, or outer inversion */
              if(dir != route1->direction || sr->next->next == sr) {
                DeletePoints(r);
                DeleteSkipPoints(sr);
              } else {
                IsoRoute *x = new IsoRoute(sr, dir);
                IsoRouteList sub;
                Normalize(sub, x, x, level + 1, inverted_regions);
                if(inverted_regions) {
                  for(IsoRouteList::iterator it = sub.begin(); it != sub.end(); ++it) {
                    if(!(*it)->children.empty()) {
                      printf("grandchild detected\n");
                      delete *it;
                    } else if(route1->direction == (*it)->direction) {
                      rl.push_back(*it); /* sibling */
                    } else if((*it)->Count() < 24) {
//                      printf("too small to be a useful child: %d\n", (*it)->Count());
                      delete *it;
                    } else if(!(route1->skippoints=spend, route1->CompletelyContained(*it))) {
//                      printf("not correct to be child: %d\n", (*it)->Count());
                      delete *it;
                    } else { /* different direction contained.. it is a child */
                      /* we should merge it with the other children here */
//                      printf("Child route: %d\n", (*it)->Count());
                      IsoRoute *child = *it;
                      child->parent = route1;
                      route1->children.push_back(child);
                    }
                  }
                } else { /* no inverted regions mode */
                  for(IsoRouteList::iterator it = sub.begin(); it != sub.end(); ++it) {
                    if(route1->direction == (*it)->direction) {
                      rl.push_back(*it); /* sibling */
                    } else
                      delete *it; /* inversion */
                  }
                }
              }
            } else { /* all subregions are siblings for inner levels */

              if(sr->next->next == sr) { /* slight numerical error, or outer inversion */
                DeletePoints(r);
                DeleteSkipPoints(sr);
              } else {

              IsoRoute *x = new IsoRoute(sr, dir);
              IsoRouteList sub;
              Normalize(sub, x, x, level + 1, inverted_regions);
              rl.splice(rl.end(), sub);
              }
            }
          } else { /* merging */
            for(IsoRouteList::iterator it = route2->children.begin();
                it != route2->children.end(); it++)
                (*it)->parent = route1;
                
            /* merge children (append is currently incorrect)
               the children need to be merged, and any overlapping regions
               incremented so they don't get removed if contained */
            int sc1 = route1->children.size();
            int sc2 = route2->children.size();
            if(sc1 && sc2)
                printf("both have children: %d %d\n", sc1, sc2);

            route1->children.splice(route1->children.end(), route2->children);
            route2->skippoints = NULL; /* all points are now in route1 */
            delete route2;
            route2 = route1;
            ssend = spend;
            spend = sr->next; /* after old sq we are done.. this is known */
            /* continue from here and begin to normalize */
#if 0 /* these only needed if we could jump back in too a more optimal spot than startnormalizing */
            /*  could in theory somehow skip to p for this round instead of starting
                at sp->point.. but I doubt it would speed things up that much. */
            sr = sp, ss = sr->next;
            pend = rend = ss->point;
#endif
            normalizing = true;
          }

          if( sp->point != orig_sppoint)
          {
              /* it is possible we are no longer on the outside
                 because of the skip list getting contracted
                 so we must minimize the latitude at the start of the skiplist */
              route1->skippoints = sp;
              route1->MinimizeLat();
              goto reset;
          }

          goto startnormalizing;
        }
      skipmerge:        
        COMPUTE_STATE(state, s, pq);
      skippr:;
      } while(s != rend);
      p = q;
    } while(p != pend);
 done:
    COMPUTE_STATE(state, s,)
 skip:;
    } while(ss != ssend);
  sp = sq;
} while(sp != spend);

  if(normalizing) {
    route1->skippoints = spend;

    /* make sure the skip points start at the minimum
       latitude so we know we are on the outside */
    route1->MinimizeLat();
    rl.push_back(route1);
    return true;
  }
  return false;
}

/* take two routes that may overlap, and combine into a list of non-overlapping routes */
bool Merge(IsoRouteList &rl, IsoRoute *route1, IsoRoute *route2, int level, bool inverted_regions)
{
    if(route1->direction == -1 && route2->direction == -1) {
        printf("cannot merge two inverted routes\n");
        exit(1);
    }

    /* quick test to make sure we could possibly intersect with bounds */
    double bounds1[4], bounds2[4];
    route1->FindIsoRouteBounds(bounds1);
    route2->FindIsoRouteBounds(bounds2);
    if(bounds1[MINLAT] > bounds2[MAXLAT] || bounds1[MAXLAT] < bounds2[MINLAT] ||
       bounds1[MINLON] > bounds2[MAXLON] || bounds1[MAXLON] < bounds2[MINLON])
        return false;

    /* make sure route1 is on the outside */
    if(route2->skippoints->point->lat > route1->skippoints->point->lat) {
        IsoRoute *t = route1;
        route1 = route2;
        route2 = t;
    }

    if(Normalize(rl, route1, route2, level, inverted_regions))
        return true;

    /* no intersection found, test if the second route is completely
       inside the first */
    if(route1->ContainsRoute(route2)) {
        if(inverted_regions) {
            if(route1->direction == 1 && route2->direction == 1) {
                    /* if both region have children, they should get merged
                       correctly here instead of this */
                //int sc1 = route1->children.size();
                //int sc2 = route2->children.size();
                //if(sc1 && sc2)
                //printf("both have children contains: %d %d\n", sc1, sc2);

                /* remove all of route2's children, route1 clears them
                   (unless they interected with route1 children which we don't handle yet */
                for(IsoRouteList::iterator it2 = route2->children.begin();
                    it2 != route2->children.end(); it2++)
                    delete *it2;
                route2->children.clear();
                
                /* now determine if route2 affects any of route1's children,
                   if there are any intersections, it should mask away that area.
                   once completely merged, all the masks are removed and children
                   remain */
                IsoRouteList childrenmask; /* non-inverted */
                IsoRouteList mergedchildren; /* inverted */
                childrenmask.push_back(route2);
                while(!childrenmask.empty()) {
                    IsoRoute *r1 = childrenmask.front();
                    childrenmask.pop_front();
                    while(!route1->children.empty()) {
                        IsoRoute *r2 = route1->children.front();
                        route1->children.pop_front();
                        IsoRouteList childrl; /* see if there is a merge */

                        if(Merge(childrl, r1, r2, 1, true)) { 
                            for(IsoRouteList::iterator cit = childrl.begin(); cit != childrl.end(); cit++)
                                if((*cit)->direction == route1->direction)
                                    childrenmask.push_back(*cit);
                                else {
                                    IsoRoute *child = *cit;
                                    child->parent = route1;
                                    route1->children.push_back(child);
                                }
                            goto remerge_children;
                        } else
                            mergedchildren.push_back(r2);
                    }
                    delete r1; /* all children have been tried, so done with this mask */
                    
                remerge_children:
                    route1->children.splice(route1->children.end(), mergedchildren);
                }
            } else if(route1->direction == -1 && route2->direction == -1) {
                delete route1; /* keep smaller region if both inverted */
                route1 = route2;
            } else if(route1->direction == 1 && route2->direction == -1) {
                delete route2;
            } else {
                /* this is a child route with a normal route completely inside..
                   a contrived situation it is, should not get here often */
//                printf("contrived delete: %d, %d\n", route1->Count(), route2->Count());
                delete route2;
            }
        } else /* no inverted regions mode */
            delete route2; /* it covers a sub area, delete it */

        rl.push_back(route1); /* no need to normalize */
        return true;
    }

    /* routes close enough to pass initial rectangle test but no
       actual intersection or overlap occurs so no merge takes places */
    return false;
}

/* find closest position in the routemap */
Position *IsoRoute::ClosestPosition(double lat, double lon, double *dist)
{
    double mindist = INFINITY;

    /* first find closest skip position */
    SkipPosition *s = skippoints;
    Position *minpos = s->point;
#if 1
    do {
        Position *p = s->point;

        double dlat = lat - p->lat, dlon = lon - p->lon;
        double dist = dlat*dlat + dlon*dlon;
            
        if(dist < mindist) {
            minpos = p;
            mindist = dist;
        }

        Position *q = s->next->point;
        switch(s->quadrant) {
        case 0:
            if((lon > p->lon && lat > p->lat) ||
               (lon < q->lon && lat < q->lat))
                goto skip;
            break;
        case 1:
            if((lon < p->lon && lat > p->lat) ||
               (lon > q->lon && lat < q->lat))
                goto skip;
            break;
        case 2:
            if((lat < p->lat && lon > p->lon) ||
               (lat > q->lat && lon < q->lon))
                goto skip;
            break;
        case 3:
            if((lat < p->lat && lon < p->lon) ||
               (lat > q->lat && lon > q->lon))
                goto skip;
            break;
        }

        {
            Position *e = s->next->point;
            for(p = p->next; p != e; p = p->next) {
                double dlat = lat - p->lat, dlon = lon - p->lon;
                double dist = dlat*dlat + dlon*dlon;
                
                if(dist < mindist) {
                    minpos = p;
                    mindist = dist;
                }
        }
    }
    skip:
        s = s->next;
    } while(s != skippoints);

#else
    // this is a lot easier to understand but not as fast as above
    Position *p = s->point;
    do {
        double dlat = lat - p->lat, dlon = lon - p->lon;
        double dist = dlat*dlat + dlon*dlon;

        if(dist < mindist) {
            minpos = p;
            mindist = dist;
        }
        p = p->next;
    } while(p != s->point);
#endif

    /* now try children */
    for(IsoRouteList::iterator it = children.begin(); it != children.end();  it++) {
        double dist;
        Position *p = (*it)->ClosestPosition(lat, lon, &dist);
        if(/*p &&*/ dist < mindist) {
            minpos = p;
            mindist = dist;
        }
    }

    if(dist)
        *dist = mindist;

    return minpos;
}

void IsoRoute::ResetDrawnFlag()
{

    Position *pos = skippoints->point;
    do {
        pos->drawn = false;
        pos = pos->next;
    } while(pos != skippoints->point);

    for(IsoRouteList::iterator cit = children.begin(); cit != children.end(); cit++)
        (*cit)->ResetDrawnFlag();
}

bool IsoRoute::Propagate(IsoRouteList &routelist, RouteMapConfiguration &configuration)
{
    Position *p = skippoints->point;
    bool ret = false;
    if(p)
        do {
            if(p->Propagate(routelist, configuration))
                ret = true;
            p = p->next;
        } while(p != skippoints->point);
    return ret;
}

void IsoRoute::PropagateToEnd(RouteMapConfiguration &configuration, double &mindt,
                              Position *&endp, double &minH, bool &mintacked, int &mindata_mask)
{
    Position *p = skippoints->point;

    do {
        double H;
        int data_mask = 0;
        double dt = p->PropagateToEnd(configuration, H, data_mask);

        /* did we tack thru the wind? apply penalty */
        bool tacked = false;
        if(!isnan(dt) && p->parent_heading*H < 0 && fabs(p->parent_heading - H) < 180) {
            tacked = true;
            dt += configuration.TackingTime;
#if 0        
            if(configuration.MaxTacks >= 0 && p->tacks >= configuration.MaxTacks)
                dt = NAN;
#endif
        }

        if(!isnan(dt) && dt < mindt) {
            mindt = dt;
            minH = H;
            endp = p;
            mintacked = tacked;
            mindata_mask = data_mask;
        }
        p = p->next;
    } while(p != skippoints->point);

    for(IsoRouteList::iterator cit = children.begin(); cit != children.end(); cit++)
        (*cit)->PropagateToEnd(configuration, mindt, endp, minH, mintacked, mindata_mask);
}

int IsoRoute::SkipCount()
{
    SkipPosition *s = skippoints;
    int count = 0;
    if(s)
        do {
            count++;
            s = s->next;
        } while(s != skippoints);
    return count;
}

int IsoRoute::Count()
{
    Position *p = skippoints->point;
    int count = 0;
    if(p)
        do {
            count++;
            p = p->next;
        } while(p != skippoints->point);
    return count;
}

void IsoRoute::UpdateStatistics(int &routes, int &invroutes, int &skippositions, int &positions)
{
    invroutes += children.size();
    routes += children.size() + 1;

    for(IsoRouteList::iterator it = children.begin(); it != children.end(); it++)
        skippositions += (*it)->SkipCount();
    skippositions += SkipCount();

    for(IsoRouteList::iterator it = children.begin(); it != children.end(); it++)
        positions += (*it)->Count();
    positions += Count();
}

IsoChron::IsoChron(IsoRouteList r, wxDateTime t, GribRecordSet *g, bool grib_is_data_deficient)
    : routes(r), time(t), m_Grib(g), m_Grib_is_data_deficient(grib_is_data_deficient)
{
}

IsoChron::~IsoChron()
{
    for(IsoRouteList::iterator it = routes.begin(); it != routes.end(); ++it)
        delete *it;

    /* done with grib */
    if(m_Grib) {
        for(int i=0; i<Idx_COUNT; i++)
            delete m_Grib->m_GribRecordPtrArray[i];
        delete m_Grib;
    }
}

void IsoChron::PropagateIntoList(IsoRouteList &routelist, RouteMapConfiguration &configuration)
{
    for(IsoRouteList::iterator it = routes.begin(); it != routes.end(); ++it) {
        bool propagated = false;
        
        IsoRoute *x = NULL;
        /* if anchoring is allowed, then we can propagate a second time,
           so copy the list before clearing the propagate flag,
           when depth data is implemented we will need to flag positions as propagated
           if they are too deep to anchor here. */
        if(configuration.Anchoring)
            x = new IsoRoute(*it);

        /* build up a list of iso regions for each point
           in the current iso */
        if((*it)->Propagate(routelist, configuration))
            propagated = true;
        
        if(!configuration.Anchoring)
            x = new IsoRoute(*it);

        for(IsoRouteList::iterator cit = (*it)->children.begin();
            cit != (*it)->children.end(); cit++) {
            IsoRoute *y;
            if(configuration.Anchoring)
                y = new IsoRoute(*cit, x);
            else
                y = NULL;
            if((*cit)->Propagate(routelist, configuration)) {
                if(!configuration.Anchoring)
                    y = new IsoRoute(*cit, x);
                x->children.push_back(y); /* copy child */
                propagated = true;
            } else
                delete y;
        }

        /* if any propagation occured even for children, then we clone this route
           this prevents backtracking, otherwise, we don't need this route
           (it's a dead end) */
        if(propagated)
            routelist.push_front(x); // slightly faster
        else
            delete x; /* didn't need it */
    }
}

bool IsoChron::Contains(Position &p)
{
    for(IsoRouteList::iterator it = routes.begin(); it != routes.end(); ++it)
        switch((*it)->Contains(p, true)) {
        case -1: // treat too close to call as not contained
        case 0: continue;
        default: return true;
        }
    return false;
}

bool IsoChron::Contains(double lat, double lon)
{
    Position p(lat, lon);
    return Contains(p);
}

Position* IsoChron::ClosestPosition(double lat, double lon, double *dist)
{
    Position *minpos = NULL;
    double mindist = INFINITY;
    for(IsoRouteList::iterator it = routes.begin(); it != routes.end(); ++it) {
        double dist;
        Position *pos = (*it)->ClosestPosition(lat, lon, &dist);
        if(pos && dist < mindist) {
            minpos = pos;
            mindist = dist;
        }
    }
    if(dist)
        *dist = mindist;
    return minpos;
}

void IsoChron::ResetDrawnFlag()
{
    for(IsoRouteList::iterator it = routes.begin(); it != routes.end(); ++it)
        (*it)->ResetDrawnFlag();
}

bool RouteMapConfiguration::Update()
{
    bool havestart = false, haveend = false;
    for(std::list<RouteMapPosition>::iterator it = RouteMap::Positions.begin();
        it != RouteMap::Positions.end(); it++) {
        if(Start == (*it).Name) {
            StartLat = (*it).lat;
            StartLon = (*it).lon;
            havestart = true;
        }
        if(End == (*it).Name) {
            EndLat = (*it).lat;
            EndLon = (*it).lon;
            haveend = true;
        }
    }

    if(!havestart || !haveend) {
        StartLat = StartLon = EndLat = EndLon = NAN;
        return false;
    }

    if((positive_longitudes = fabs(average_longitude(StartLon, EndLon)) > 90)) {
        StartLon = positive_degrees(StartLon);
        EndLon = positive_degrees(EndLon);
    }

    ll_gc_ll_reverse(StartLat, StartLon, EndLat, EndLon, &StartEndBearing, 0);

    DegreeSteps.clear();

    // ensure validity
    FromDegree = wxMax(wxMin(FromDegree, 180), 0);
    ToDegree = wxMax(wxMin(ToDegree, 180), 0);
    if(FromDegree > ToDegree) FromDegree = ToDegree;
    ByDegrees = wxMax(wxMin(ByDegrees, 60), .1);
    
    for(double step=FromDegree; step <= ToDegree; step += ByDegrees) {
        DegreeSteps.push_back(step);
        if(step > 0 && step < 180)
            DegreeSteps.push_back(360-step);
    }
    DegreeSteps.sort();

    return true;
}

bool (*RouteMap::ClimatologyData)
(int setting, const wxDateTime &, double, double, double &, double &) = NULL;
bool (*RouteMap::ClimatologyWindAtlasData)(const wxDateTime &, double, double, int &count,
                                           double *, double *, double &, double &) = NULL;
int (*RouteMap::ClimatologyCycloneTrackCrossings)(double, double, double, double,
                                                  const wxDateTime &, int) = NULL;

std::list<RouteMapPosition> RouteMap::Positions;

RouteMap::RouteMap()
{
}

RouteMap::~RouteMap()
{
    Clear();
}

void RouteMap::PositionLatLon(wxString Name, double &lat, double &lon)
{
    for(std::list<RouteMapPosition>::iterator it = Positions.begin();
        it != Positions.end(); it++)
        if((*it).Name == Name) {
            lat = (*it).lat;
            lon = (*it).lon;
        }
}

bool RouteMap::ReduceList(IsoRouteList &merged, IsoRouteList &routelist, RouteMapConfiguration &configuration)
{
    IsoRouteList unmerged;
    while(!routelist.empty()) {
        if(TestAbort())
            return false;

        IsoRoute *r1 = routelist.front();
        routelist.pop_front();
        while(!routelist.empty()) {
            IsoRoute *r2 = routelist.front();
            routelist.pop_front();
            IsoRouteList rl;

#if 0
            static int dbgcnt;
            dbgcnt++;
            if(dbgcnt==681019) {
                printf("here\n");
            }
            int r1c = r1->Count(), r2c = r2->Count();
#endif
            if(Merge(rl, r1, r2, 0, configuration.InvertedRegions)) {
#if 0
                if(r1c > 1 || r2c > 1) {
                    double sum = 0;
                    for(IsoRouteList::iterator it = rl.begin(); it != rl.end(); it++)
                        sum += (*it)->Count();

                    if((r1c > 2*sum || r2c > 2*sum) && (r1c > 100 || r2c > 100) ) {
                        printf("%d %d %d %d : ", origin.size(), dbgcnt, r1c, r2c);
                        for(IsoRouteList::iterator it = rl.begin(); it != rl.end(); it++)
                            printf("%d ", (*it)->Count());
                        printf("\n");
                    }
                }
#endif
                routelist.splice(routelist.end(), rl);
                goto remerge;
            } else
                unmerged.push_back(r2);
        }
        /* none more in list so nothing left to merge with */
        merged.push_back(r1);

    remerge:
        /* put any unmerged back in list to continue */
        routelist.splice(routelist.end(), unmerged);
    }
    return true;
}

/* enlarge the map by 1 level */
bool RouteMap::Propagate()
{
    Lock();

    if(m_bNeedsGrib) {
        Unlock();
        return false;
    }

    if(!m_bValid /*|| m_bFinished*/) {
        /* config change */
        m_bNeedsGrib = false;
        m_bFinished = true;
        Unlock();
        return false;
    }

    /* test for cyclone data if needed */
    if(m_Configuration.AvoidCycloneTracks &&
       (!ClimatologyCycloneTrackCrossings ||
        ClimatologyCycloneTrackCrossings(0, 0, 0, 0, wxDateTime(), 0)==-1)) {
        m_bFinished = true;
        m_bNeedsGrib = false;
        m_bClimatologyFailed = true;
        Unlock();
        return false;
    }

    if(!m_Configuration.UseGrib &&
       m_Configuration.ClimatologyType <= RouteMapConfiguration::CURRENTS_ONLY) {
        m_bFinished = true;
        m_bNeedsGrib = false;
        m_bNoData = true;
        Unlock();
        return false;
    }

    RouteMapConfiguration configuration = m_Configuration;

    // reset grib data deficient flag
    bool grib_is_data_deficient = false;
        
    if(m_Configuration.AllowDataDeficient &&
       (!m_NewGrib ||
        !m_NewGrib->m_GribRecordPtrArray[Idx_WIND_VX] ||
        !m_NewGrib->m_GribRecordPtrArray[Idx_WIND_VY]) &&
       origin.size() &&
       /*m_Configuration.ClimatologyType <= RouteMapConfiguration::CURRENTS_ONLY &&*/
       m_Configuration.UseGrib) {
        SetNewGrib(origin.back()->m_Grib);
        grib_is_data_deficient = true;
    }

    GribRecordSet *grib = m_NewGrib;
    wxDateTime time = m_NewTime;

    // request the next grib
    // in a different thread (grib record averaging going in parallel)
    m_NewGrib = NULL;
    m_NewTime += wxTimeSpan(0, 0, configuration.dt);
    m_bNeedsGrib = configuration.UseGrib;

    Unlock();

    IsoRouteList routelist;
    if(origin.empty()) {
        Position *np = new Position(configuration.StartLat, configuration.StartLon);
        np->prev = np->next = np;
        routelist.push_back(new IsoRoute(np->BuildSkipList()));
        configuration.grib = NULL;
    } else {
        configuration.grib = origin.back()->m_Grib;
        configuration.time = origin.back()->time;
        configuration.grib_is_data_deficient = origin.back()->m_Grib_is_data_deficient;
        configuration.polar_failed = false;

        // will the grib data work for us?
        if((!configuration.grib ||
            !configuration.grib->m_GribRecordPtrArray[Idx_WIND_VX] ||
            !configuration.grib->m_GribRecordPtrArray[Idx_WIND_VY]) &&
           m_Configuration.ClimatologyType <= RouteMapConfiguration::CURRENTS_ONLY &&
           m_Configuration.UseGrib) {
            Lock();
            m_bFinished = true;
            m_bNeedsGrib = false;
            m_bGribFailed = true;
            Unlock();
            return false;
        }

        origin.back()->PropagateIntoList(routelist, configuration);

        if(configuration.polar_failed) {
            Lock();
            m_bFinished = true;
            m_bNeedsGrib = false;
            m_bPolarFailed = true;
            Unlock();
            return false;
        }
    }

    IsoChron* update;
    if(routelist.empty()) {
        update = NULL;
        if(grib) { // grib data isn't used after all
            for(int i=0; i<Idx_COUNT; i++)
                delete grib->m_GribRecordPtrArray[i];
            delete grib;
        }
    } else {
        IsoRouteList merged;
        if(!ReduceList(merged, routelist, configuration)) {

            return false;
        }

        for(IsoRouteList::iterator it = merged.begin(); it != merged.end(); ++it)
            (*it)->ReduceClosePoints();

        update = new IsoChron(merged, time, grib, grib_is_data_deficient);
    }

    Lock();
    if(update) {
        origin.push_back(update);
        if(update->Contains(m_Configuration.EndLat, m_Configuration.EndLon)) {
            m_bFinished = true;
            m_bNeedsGrib = false;
            m_bReachedDestination = true;
        }
    } else {
        m_bFinished = true;
        m_bNeedsGrib = false;
    }
    Unlock();

    return true;
}

Position *RouteMap::ClosestPosition(double lat, double lon, double *dist)
{
    if(origin.empty())
        return NULL;

    Position *minpos = NULL;
    double mindist = INFINITY;
    Lock();

    IsoChronList::iterator it = origin.end();

    Position p(lat, m_Configuration.positive_longitudes ? positive_degrees(lon) : lon);
    do {
        it--;
        double dist;
        Position *pos = (*it)->ClosestPosition(lat, lon, &dist);
        
        if(pos && dist < mindist) {
            minpos = pos;
            mindist = dist;
        } else if(dist > mindist)
            break;

        /* bail if we don't contain because obviously we aren't getting any closer */
        if(!(*it)->Contains(p))
            break;

    } while(it != origin.begin());

    Unlock();

    if(dist)
        *dist = mindist;
    return minpos;
}

void RouteMap::Reset()
{
    Lock();
    Clear();

    m_NewGrib = NULL;
    m_NewTime = m_Configuration.StartTime;
    m_bNeedsGrib = m_Configuration.UseGrib;

    m_bReachedDestination = false;
    m_bGribFailed = false;
    m_bClimatologyFailed = false;
    m_bPolarFailed = false;
    m_bNoData = false;
    m_bFinished = false;

    Unlock();
}

void RouteMap::SetNewGrib(GribRecordSet *grib)
{
    m_bNeedsGrib = !grib;

    /* copy the grib record set */
    if(grib) {
        m_NewGrib = new GribRecordSet;
        m_NewGrib->m_Reference_Time = grib->m_Reference_Time;
        for(int i=0; i<Idx_COUNT; i++) {
            m_NewGrib->m_GribRecordPtrArray[i] = NULL;
            switch (i) {
            case Idx_HTSIGW:
            case Idx_WIND_VX:
            case Idx_WIND_VY:
            case Idx_SEACURRENT_VX:
            case Idx_SEACURRENT_VY:
                if(grib->m_GribRecordPtrArray[i]) {
                    m_NewGrib->m_GribRecordPtrArray[i] = new GribRecord (*grib->m_GribRecordPtrArray[i]);
                }
                break;
            default:
                break;
            }
        }
    }
}

void RouteMap::GetStatistics(int &isochrons, int &routes, int &invroutes, int &skippositions, int &positions)
{
    Lock();
    isochrons = origin.size();
    routes = invroutes = skippositions = positions = 0;
    for(IsoChronList::iterator it = origin.begin(); it != origin.end(); ++it)
        for(IsoRouteList::iterator rit = (*it)->routes.begin(); rit != (*it)->routes.end(); ++rit)
            (*rit)->UpdateStatistics(routes, invroutes, skippositions, positions);
    Unlock();
}

void RouteMap::Clear()
{
    for(IsoChronList::iterator it = origin.begin(); it != origin.end(); ++it)
        delete *it;

    origin.clear();
}<|MERGE_RESOLUTION|>--- conflicted
+++ resolved
@@ -882,14 +882,14 @@
     return PlugIn_GSHHS_CrossesLand(lat, lon, dlat, dlon);
 }
 
-<<<<<<< HEAD
 int Position::SailChanges()
 {
     if(!parent)
         return 0;
 
     return polar != parent->polar + parent->SailChanges();
-=======
+}
+
 bool Position::EntersBoundary(double dlat, double dlon)
 {
     // Do JSON message to OD Plugin to check if boundary m_crossinglat
@@ -912,7 +912,6 @@
         return true;
     }
     return false;
->>>>>>> 9a79493f
 }
 
 SkipPosition::SkipPosition(Position *p, int q)
