--- conflicted
+++ resolved
@@ -273,9 +273,6 @@
             m_pWeather_Routing->m_ConfigurationDialog.m_pCyclones->Enable
                 (RouteMap::ClimatologyCycloneTrackCrossings!=NULL);
         }
-<<<<<<< HEAD
-     }
-=======
     }
     if(message_id == wxS("WEATHER_ROUTING_PI")) {
         // construct the JSON root object
@@ -338,8 +335,6 @@
             }
         }
     }
-        
->>>>>>> 9a79493f
 }
 
 void weather_routing_pi::SetPositionFixEx(PlugIn_Position_Fix_Ex &pfix)
