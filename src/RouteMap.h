/***************************************************************************
 *
 * Project:  OpenCPN Weather Routing plugin
 * Author:   Sean D'Epagnier
 *
 ***************************************************************************
 *   Copyright (C) 2016 by Sean D'Epagnier                                 *
 *                                                                         *
 *   This program is free software; you can redistribute it and/or modify  *
 *   it under the terms of the GNU General Public License as published by  *
 *   the Free Software Foundation; either version 3 of the License, or     *
 *   (at your option) any later version.                                   *
 *                                                                         *
 *   This program is distributed in the hope that it will be useful,       *
 *   but WITHOUT ANY WARRANTY; without even the implied warranty of        *
 *   MERCHANTABILITY or FITNESS FOR A PARTICULAR PURPOSE.  See the         *
 *   GNU General Public License for more details.                          *
 *                                                                         *
 *   You should have received a copy of the GNU General Public License     *
 *   along with this program; if not, write to the                         *
 *   Free Software Foundation, Inc.,                                       *
 *   51 Franklin Street, Fifth Floor, Boston, MA 02110-1301,  USA.         *
 ***************************************************************************
 */

#include "wx/datetime.h"

#include <list>

struct RouteMapConfiguration;
class IsoRoute;
class GribRecordSet;

typedef std::list<IsoRoute*> IsoRouteList;

struct PlotData
{
    wxDateTime time;
    double lat, lon;
    double VBG, BG, VB, B, VW, W, VWG, WG, VC, C, WVHT;
    int tacks;
};

class SkipPosition;

/* circular linked list node for positions which take equal time to reach */
class Position
{
public:
    Position(double latitude, double longitude, Position *p=NULL,
             double pheading=NAN, double pbearing=NAN, int sp=-1, int t=0, int dm=0);
    Position(Position *p);

    SkipPosition *BuildSkipList();

    void GetPlotData(Position *next, double dt,
                     RouteMapConfiguration &configuration, PlotData &data);
    void GetWindData(RouteMapConfiguration &configuration, double &W, double &VW, int &data_mask);
    void GetCurrentData(RouteMapConfiguration &configuration, double &C, double &VC, int &data_mask);

    bool Propagate(IsoRouteList &routelist, RouteMapConfiguration &configuration);
    double PropagateToEnd(RouteMapConfiguration &configuration, double &H, int &data_mask);

    double Distance(Position *p);
    bool CrossesLand(double dlat, double dlon);
<<<<<<< HEAD
    int SailChanges();

=======
    bool EntersBoundary(double dlat, double dlon);
    
>>>>>>> 9a79493f
    double lat, lon;

    double parent_heading; /* angle relative to true wind we sailed from parent to this position */
    double parent_bearing; /* angle relative to north */
    int polar; /* which polar in the boat we are using */
    int tacks; /* how many times we have tacked to get to this position */

    Position *parent; /* previous position in time */
    Position *prev, *next; /* doubly linked circular list of positions */

    bool propagated;
    bool drawn, copied;

    // used for rendering
    enum DataMask { GRIB_WIND=1, CLIMATOLOGY_WIND=2, DATA_DEFICIENT_WIND=4,
                    GRIB_CURRENT=8, CLIMATOLOGY_CURRENT=16, DATA_DEFICIENT_CURRENT=32 };
    int data_mask;
};

/* circular skip list of positions which point to where we
   change direction of quadrant.
   That way we can skip past a long string of positions very quickly
   when they all go in the same direction.  */
class SkipPosition
{
public:
    SkipPosition(Position *p, int q);

    void Remove();
    SkipPosition *Copy();

    Position *point;
    SkipPosition *prev, *next;
    int quadrant;
};

/* a closed loop of positions */
class IsoRoute
{
public:
    IsoRoute(SkipPosition *p, int dir = 1);
    IsoRoute(IsoRoute *r, IsoRoute *p=NULL);
    ~IsoRoute();

    void Print(); /* for debugging */
    void PrintSkip();

    void MinimizeLat();
    int IntersectionCount(Position &pos);
    int Contains(Position &pos, bool test_children);

    bool CompletelyContained(IsoRoute *r);
    bool ContainsRoute(IsoRoute *r);

    void ReduceClosePoints();
//    bool ApplyCurrents(GribRecordSet *grib, wxDateTime time, RouteMapConfiguration &configuration);
    void FindIsoRouteBounds(double bounds[4]);

    void RemovePosition(SkipPosition *s, Position *p);
    Position *ClosestPosition(double lat, double lon, double *dist=0);
    bool Propagate(IsoRouteList &routelist, RouteMapConfiguration &configuration);
    void PropagateToEnd(RouteMapConfiguration &configuration, double &mindt,
                        Position *&endp, double &minH, bool &mintacked, int &mindata_mask);

    int SkipCount();
    int Count();
    void UpdateStatistics(int &routes, int &invroutes, int &skippositions, int &positions);
    void ResetDrawnFlag();
    
    SkipPosition *skippoints; /* skip list of positions */

    int direction; /* 1 or -1 for inverted region */
    
    IsoRoute *parent; /* outer region if a child */
    IsoRouteList children; /* inner inverted regions */
};

/* list of routes with equal time to reach */
class IsoChron
{
public:
    IsoChron(IsoRouteList r, wxDateTime t, GribRecordSet *g, bool grib_is_data_deficient);
    ~IsoChron();

    void PropagateIntoList(IsoRouteList &routelist, RouteMapConfiguration &configuration);
    bool Contains(Position &p);
    bool Contains(double lat, double lon);
    Position *ClosestPosition(double lat, double lon, double *dist=0);
    void ResetDrawnFlag();

    IsoRouteList routes;
    wxDateTime time;
    GribRecordSet *m_Grib;
    bool m_Grib_is_data_deficient;
};

typedef std::list<IsoChron*> IsoChronList;

struct RouteMapPosition {
    RouteMapPosition(wxString n, double lat0, double lon0)
    : Name(n), lat(lat0), lon(lon0) {}

    wxString Name;
    double lat, lon;
};

struct RouteMapConfiguration {
    RouteMapConfiguration () : StartLon(0), EndLon(0), grib_is_data_deficient(false) {} /* avoid waiting forever in update longitudes */
    bool Update();

    wxString Start, End;
    wxDateTime StartTime;

    double dt; /* time in seconds between propagations */

    Boat boat;
    wxString boatFileName;
    
    enum IntegratorType { NEWTON, RUNGE_KUTTA } Integrator;

    double MaxDivertedCourse, MaxCourseAngle, MaxSearchAngle, MaxTrueWindKnots, MaxApparentWindKnots;
    double MaxSwellMeters, MaxLatitude, TackingTime, WindVSCurrent;

    bool AvoidCycloneTracks;
    int CycloneMonths, CycloneDays;

    bool UseGrib;
    enum ClimatologyDataType {DISABLED, CURRENTS_ONLY, CUMULATIVE_MAP, CUMULATIVE_MINUS_CALMS, MOST_LIKELY, AVERAGE};
    enum ClimatologyDataType ClimatologyType;
    bool AllowDataDeficient;
    double WindStrength; // wind speed multiplier

    bool DetectLand, DetectBoundary, Currents, InvertedRegions, Anchoring;

    double FromDegree, ToDegree, ByDegrees;

    /* computed values */
    std::list<double> DegreeSteps;
    double StartLat, StartLon, EndLat, EndLon;

    double StartEndBearing; /* calculated from start and end */
    bool positive_longitudes; /* longitudes are either 0 to 360 or -180 to 180,
    this means the map cannot cross both 0 and 180 longitude.
    To fully support this requires a lot more logic and would probably slow the algorithm
    by about 8%.  Is it even useful?  */

    // parameters
    GribRecordSet *grib;
    wxDateTime time;
    bool grib_is_data_deficient, polar_failed;
};

bool operator!=(const RouteMapConfiguration &c1, const RouteMapConfiguration &c2);

class RouteMap
{
public:
    RouteMap();
    virtual ~RouteMap();

    static void PositionLatLon(wxString Name, double &lat, double &lon);

    void Reset();

#define LOCKING_ACCESSOR(name, flag) bool name() { Lock(); bool ret = flag; Unlock(); return ret; }
    LOCKING_ACCESSOR(Finished, m_bFinished)
    LOCKING_ACCESSOR(ReachedDestination, m_bReachedDestination)
    LOCKING_ACCESSOR(Valid, m_bValid)
    LOCKING_ACCESSOR(GribFailed, m_bGribFailed)
    LOCKING_ACCESSOR(ClimatologyFailed, m_bClimatologyFailed)
    LOCKING_ACCESSOR(PolarFailed, m_bPolarFailed)
    LOCKING_ACCESSOR(NoData, m_bNoData)

    bool Empty() { Lock(); bool empty = origin.size() == 0; Unlock(); return empty; }
    bool NeedsGrib() { Lock(); bool needsgrib = m_bNeedsGrib; Unlock(); return needsgrib; }
    void SetNewGrib(GribRecordSet *grib);
    wxDateTime NewTime() { Lock(); wxDateTime time =  m_NewTime; Unlock(); return time; }
    wxDateTime StartTime() { Lock(); wxDateTime time; if(origin.size()) time = origin.front()->time;
        Unlock(); return time; }

    void SetConfiguration(RouteMapConfiguration &o) { Lock();
        m_Configuration = o;
        m_bValid = m_Configuration.Update();
        m_bFinished = false;
        Unlock(); }
    RouteMapConfiguration GetConfiguration() {
        Lock(); RouteMapConfiguration o = m_Configuration; Unlock(); return o; }

    void GetStatistics(int &isochrons, int &routes, int &invroutes, int &skippositions, int &positions);
    bool Propagate();

    static bool (*ClimatologyData)(int setting, const wxDateTime &, double, double, double &, double &);
    static bool (*ClimatologyWindAtlasData)(const wxDateTime &, double, double, int &count,
                                            double *, double *, double &, double &);
    static int (*ClimatologyCycloneTrackCrossings)(double lat1, double lon1, double lat2, double lon2,
                                                   const wxDateTime &date, int dayrange);
    static std::list<RouteMapPosition> Positions;
    void Stop() { Lock(); m_bFinished = true; Unlock(); }
    void ResetFinished() { Lock(); m_bFinished = false; Unlock(); }
    wxString LoadBoat() { return m_Configuration.boat.OpenXML(m_Configuration.boatFileName); }

protected:
    virtual void Clear();
    bool ReduceList(IsoRouteList &merged, IsoRouteList &routelist, RouteMapConfiguration &configuration);
    Position *ClosestPosition(double lat, double lon, double *dist=0);

    /* protect any member variables with mutexes if needed */
    virtual void Lock() = 0;
    virtual void Unlock() = 0;
    virtual bool TestAbort() = 0;

    IsoChronList origin; /* list of route isos in order of time */
    bool m_bNeedsGrib;
    GribRecordSet *m_NewGrib;

private:

    RouteMapConfiguration m_Configuration;
    bool m_bFinished, m_bValid;
    bool m_bReachedDestination, m_bGribFailed, m_bClimatologyFailed, m_bPolarFailed, m_bNoData;

    wxDateTime m_NewTime;
};<|MERGE_RESOLUTION|>--- conflicted
+++ resolved
@@ -63,13 +63,9 @@
 
     double Distance(Position *p);
     bool CrossesLand(double dlat, double dlon);
-<<<<<<< HEAD
     int SailChanges();
-
-=======
     bool EntersBoundary(double dlat, double dlon);
     
->>>>>>> 9a79493f
     double lat, lon;
 
     double parent_heading; /* angle relative to true wind we sailed from parent to this position */
