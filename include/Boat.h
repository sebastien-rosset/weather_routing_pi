--- conflicted
+++ resolved
@@ -15,14 +15,9 @@
  *   along with this program; if not, write to the                         *
  *   Free Software Foundation, Inc.,                                       *
  *   51 Franklin Street, Fifth Floor, Boston, MA 02110-1301,  USA.         *
-<<<<<<< HEAD
- **************************************************************************/
 
 #ifndef _WEATHER_ROUTING_BOAT_H_
 #define _WEATHER_ROUTING_BOAT_H_
-=======
- ***************************************************************************/
->>>>>>> ad7e281c
 
 #include "Polar.h"
 
