--- conflicted
+++ resolved
@@ -1,7 +1,3 @@
-<<<<<<< HEAD
-=======
-
->>>>>>> 849da5aa
 ##---------------------------------------------------------------------------
 ## Author:      Sean d'Epagnier
 ##***************************************************************************
@@ -23,7 +19,6 @@
 #-----------------------------------------------------------------------------
 # Frontend2 Author: Jon Gough  
 # ---------------------------------------------------------------------------
-<<<<<<< HEAD
 # CMake-CI Number: 0.0.005  
 #    - 2/19/2020 10 environments needed for beta testing.
 #    - 2/19/2020 fix debian build
@@ -32,10 +27,6 @@
 #    - 3/1/2020  fix raspian xml target-url with if-then
 #    - 3/30/2020 MacOS build fixed 12 env
 # ---------------------------------------------------------------------------
-=======
-# CMake-CI Number: 0.0.003  
-## ---------------------------------------------------------------------------
->>>>>>> 849da5aa
 # ----- Modify section below to include all the details for your plugin ----- ##
 
 cmake_minimum_required(VERSION 3.1.1)
@@ -72,14 +63,9 @@
 
 set(GIT_REPOSITORY_NAME "weather_routing_pi")
 message(STATUS "CIRCLECI: ${CIRCLECLI}, Env CIRCLECI: $ENV{CIRCLECI}")
-<<<<<<< HEAD
 message(STATUS "TRAVIS: ${TRAVIS}, Env TRAVIS: $ENV{TRAVIS}")
 
 # Permits setup of a local webserver with git for testing
-=======
-
-# Allows setup of a local webserver with git for testing
->>>>>>> 849da5aa
 if($ENV{CIRCLECI})
   set(GIT_REPOSITORY_HOST "github.com")
   set(GIT_REPOSITORY_DIR "${GIT_USER}/")
@@ -109,7 +95,6 @@
 endif()
 message(STATUS "Git Branch: ${GIT_REPOSITORY_BRANCH}")
 
-<<<<<<< HEAD
 #set(CLOUDSMITH_USER "sean-depagnier") 
 #set(CLOUDSMITH_USER "jon-gough")
 set(CLOUDSMITH_USER "rick-gleason")
@@ -135,20 +120,6 @@
 ##
 
 # set(APPVEYOR_TEST_DEPLOY_TO_CLOUDSMITH "true")
-=======
-# set(CLOUDSMITH_USER "sean-depagnier")
-set(CLOUDSMITH_USER "rick-gleason")
-
-#set(CLOUDSMITH_BASE_REPOSITORY "${GIT_REPOSITORY_NAME}")
-set(CLOUDSMITH_BASE_REPOSITORY "opencpn-plugins") #Rick's customization
-
-# Set Plugin info-url, summary and description
-set(XML_INFO_URL "https://opencpn.org/OpenCPN/plugins/weatherroute.html")  
-set(XML_SUMMARY "Plugin to complete optimal routing with weather files")
-set(XML_DESCRIPTION "Weather_Routing Plugin optimizes weather routing")
-
-set(APPVEYOR_TEST_DEPLOY_TO_CLOUDSMITH "true")
->>>>>>> 849da5aa
 option(PLUGIN_USE_SVG "Use SVG graphics" ON)
 
 ##
@@ -199,7 +170,6 @@
 INCLUDE("cmake/PluginSetup.cmake")
 #========================================================
 
-<<<<<<< HEAD
 if(DEFINED ENV{OCPN_TARGET})
     set(PACKAGING_NAME "${PKG_NVR}_${PKG_TARGET}-${PKG_TARGET_VERSION}-$ENV{OCPN_TARGET}")
 else(DEFINED ENV{OCPN_TARGET})
@@ -207,19 +177,11 @@
 endif(DEFINED ENV{OCPN_TARGET})
 message(STATUS "PACKAGING_NAME: ${PACKAGING_NAME}")
 
-=======
-#=================================================================================
-INCLUDE("cmake/PluginSetup.cmake")
-#=================================================================================
-#========Below is specific to the plugin and is from testplugin  =================
->>>>>>> 849da5aa
-
 set(PLUGIN_NAME ${PACKAGE}-plugin-${PKG_TARGET}-${PKG_TARGET_VERSION})
 
 # Settings and Options
 set(CMAKE_VERBOSE_MAKEFILE ON)
 
-<<<<<<< HEAD
 option(Plugin_CXX11 "Use c++11" OFF) #Wass commented out
 
 # Master version of cmakelists.txt has the below commented out
@@ -248,8 +210,6 @@
   message(STATUS "Allowing use of c++11")
 endif()
 
-=======
->>>>>>> 849da5aa
 message(STATUS "CMAKE version: ${CMAKE_VERSION}")
 if(CMAKE_VERSION VERSION_GREATER 3.4)
   set(ENABLE_CLANG_TIDY
@@ -286,7 +246,6 @@
   endif()
 endif()
 
-<<<<<<< HEAD
 # -------Section above is directly from Testplugin --------------#
 # ----- Modify section above for special plugin requirements----- ##
 #===========================================================
@@ -296,21 +255,7 @@
 
 add_definitions(-DUSE_S57)
 
-#======== Below from cmakelists.txt  weather_routing_pi
-# ----Remember to Add your project Set(SRCS and set(HDRS  etc..
-=======
-# SET_DIRECTORY_PROPERTIES(dummy ADDITIONAL_MAKE_CLEAN_FILES ${PROJECT_SOURCE_DIR}/include/version.h)
-
-#
-# ----- Modify section above for special plugin requirements----- ##
-#=================================================================================
-INCLUDE("cmake/PluginConfigure.cmake")
-#=================================================================================
-# ----- Change below to match project requirements ----- ##
-#
-
-add_definitions(-DUSE_S57)  #???  What is this for? Needed?
-
+# From master branch - is this workiing? necessary?
 IF(PLUGIN_USE_SVG)
     MESSAGE(STATUS "SVG support enabled...")
     IF(NOT QT_ANDROID)
@@ -319,7 +264,7 @@
 ENDIF(PLUGIN_USE_SVG)
 
 #======== Below from cmakelists.txt  weather_routing_pi
->>>>>>> 849da5aa
+# ----Remember to Add your project Set(SRCS and set(HDRS  etc..
 
 SET(SRCS
             src/weather_routing_pi.cpp
@@ -399,13 +344,8 @@
 # added by rick
  SET (SRC_TINYXML
              src/tinyxml/tinystr.h
-<<<<<<< HEAD
 			 src/tinyxml/tinyxml.h
 )  
-=======
-             src/tinyxml/tinyxml.h
-)
->>>>>>> 849da5aa
 
 # SET  (SRC_ZLIB
 #             src/zlib-1.2.3/zconf.h
@@ -423,10 +363,6 @@
 #			 src/bzip2/randtable.c
 #)
 
-<<<<<<< HEAD
-=======
-# Added and tried by Rick
->>>>>>> 849da5aa
 # SET   (SRC_JSONCPP
 #			 src/jsoncpp/json_reader.cpp
 #			 src/jsoncpp/json_value.cpp
@@ -444,7 +380,6 @@
 #   src/jsoncpp/json/value.h
 #   src/jsoncpp/json/writer.h
 #   src/jsoncpp/json_batchallocator.h
-<<<<<<< HEAD
 #   src/jsoncpp/json_tool.h)  #rick added
          				  
 # Testplugin has this line, so just added it
@@ -496,25 +431,6 @@
 #  ENDIF(TP_JSON_SCHEMA_VALIDATOR)
 #ENDIF(UNIX AND NOT APPLE)
 
-
-
-=======
-#   src/jsoncpp/json_tool.h
-#)
-
-SET(SRC ${SRCS} ${SRC_LIBTESS2} ${SRC_PLUGINGL} ${SRC_TINYXML} )
-
-##================================================================================
-## Required to collect all the set( headers and SRCS  - Adjust as required
-## This add_library  is used in the conditionals below.
-##================================================================================
-## EG:   add_library(${PACKAGE_NAME} SHARED ${SRCS}  ${SRC_NMEA0183})
-##================================================================================
-
-ADD_LIBRARY(${PACKAGE_NAME} SHARED ${SRC})
-#Add_Library (${PACKAGE_NAME} is used below. Cannot use same name.
->>>>>>> 849da5aa
-
 IF(NOT UNIX)
     SET(SRC_BZIP	
             src/bzip2/bzlib.c
