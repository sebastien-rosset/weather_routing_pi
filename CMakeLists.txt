--- conflicted
+++ resolved
@@ -53,19 +53,11 @@
 set(LONG_DESCRIPTION "WR features include: optimal routing subject to various constraints based on weather data, automatic boat polar computation.")				  
 
 set(VERSION_MAJOR "1")
-<<<<<<< HEAD
 set(VERSION_MINOR "14")
 set(VERSION_PATCH "2")
 set(VERSION_TWEAK "0")
 set(VERSION_DATE  "08/08/2023")#DD/MM/YYYY format
 set(OCPN_MIN_VERSION "ov58")
-=======
-set(VERSION_MINOR "15")
-set(VERSION_PATCH "2")
-set(VERSION_TWEAK "0")
-set(VERSION_DATE  "16/08/2023")#DD/MM/YYYY format
-set(OCPN_MIN_VERSION "ov571")
->>>>>>> 6742d693
 set(OCPN_API_VERSION_MAJOR "1")
 set(OCPN_API_VERSION_MINOR "16")
 set(TP_COMMENT "  * Release for O571 or o58 using CI")
