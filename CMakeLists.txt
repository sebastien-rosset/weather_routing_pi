# ---------------------------------------------------------------------------
# Author:      jongough aka. Jon Gough Copyright: License:     wxWidgets License
# ---------------------------------------------------------------------------

##
## ----- Modify section below to include all the details for your plugin ----- ##
##

# define minimum cmake version
cmake_minimum_required(VERSION 3.1.1)
if(COMMAND cmake_policy)
  if(POLICY CMP0043)
    cmake_policy(SET CMP0043 NEW)
  endif(POLICY CMP0043)
  cmake_policy(SET CMP0048 NEW)
  if(POLICY CMP0077)
    cmake_policy(SET CMP0077 NEW)
  endif(POLICY CMP0077)
endif(COMMAND cmake_policy)

set(VERBOSE_NAME "WeatherRouting") 
set(COMMON_NAME "WeatherRouting")  # Search "getcommonname"in weather_routing_pi.cpp 
set(TITLE_NAME "weatherrouting")
set(PACKAGE_CONTACT "Sean d'Epagnier")
set(PACKAGE "weather_routing_pi")

set(VERSION_MAJOR "1")
set(VERSION_MINOR "13")
set(VERSION_PATCH "6")
set(VERSION_TWEAK "1")
set(VERSION_DATE "04/03/2020")
set(OCPN_MIN_VERSION "ov50")
set(OCPN_API_VERSION_MAJOR "1")
set(OCPN_API_VERSION_MINOR "16")
set(TP_COMMENT "  * Release for O5 using CI")

set(PARENT "opencpn")
#set(GIT_USER "jongough")
#set(GIT_USER "seandepagnier")  #for Sean
set(GIT_USER "rgleason")

set(GIT_REPOSITORY_NAME "weather_routing_pi")
message(STATUS "CIRCLECI: ${CIRCLECLI}, Env CIRCLECI: $ENV{CIRCLECI}")
message(STATUS "TRAVIS: ${TRAVIS}, Env TRAVIS: $ENV{TRAVIS}")
# This allows setup of your own local webserver with git on it for testing purposes.
if($ENV{CIRCLECI})
  set(GIT_REPOSITORY_HOST "github.com")
  set(GIT_REPOSITORY_DIR "${GIT_USER}/")
  set(GIT_REPOSITORY_BRANCH "$ENV{CIRCLE_BRANCH}")
elseif($ENV{TRAVIS})
  set(GIT_REPOSITORY_HOST "github.com")
  set(GIT_REPOSITORY_DIR "${GIT_USER}/")
  set(GIT_REPOSITORY_BRANCH "$ENV{TRAVIS_BRANCH}")
else()
  set(GIT_REPOSITORY_HOST "github.com")
  set(GIT_REPOSITORY_DIR "${GIT_USER}/")
  set(GIT_REPOSITORY_BRANCH "master")
#  set(GIT_REPOSITORY_HOST "git.eclipse.com.au")
#  set(GIT_REPOSITORY_DIR "")
#  set(GIT_REPOSITORY_BRANCH "cmake_flatpak_test")
endif()
message(STATUS "Git Branch: ${GIT_REPOSITORY_BRANCH}")

#set(CLOUDSMITH_USER "jon-gough")
set(CLOUDSMITH_USER "rick-gleason")
#set(CLOUDSMITH_BASE_REPOSITORY "${GIT_REPOSITORY_NAME}")
set(CLOUDSMITH_BASE_REPOSITORY "opencpn-plugins")

set(XML_INFO_URL "https://opencpn.org/OpenCPN/plugins/weatherroute.html")  
set(XML_SUMMARY "Plugin to complete optimal routing with weather files")
set(XML_DESCRIPTION "Weather_Routing optimizes weather routing")
set(APPVEYOR_TEST_DEPLOY_TO_CLOUDSMITH "true")
option(PLUGIN_USE_SVG "Use SVG graphics" ON)

set(CMAKE_CXX_STANDARD 11)

# Prefer libGL.so to libOpenGL.so, see CMP0072
set(OpenGL_GL_PREFERENCE "LEGACY")

##
## ----- Modify section above to include all the details for your plugin ----- ##
##

##
## ----- Modify section below if there are special requirements for the plugin ----- ##
##

set(PACKAGE_NAME ${PACKAGE}_pi)
set(PACKAGE_FILE_NAME "${PACKAGE}_pi")
string(TOUPPER "${PACKAGE}" TITLE_NAME)

project(${PACKAGE_NAME} VERSION ${VERSION_MAJOR}.${VERSION_MINOR}.${VERSION_PATCH}.${VERSION_TWEAK})
message(STATUS "PROJECT_VERSION: ${PROJECT_VERSION}")

set(PACKAGE_VERSION "${VERSION_MAJOR}.${VERSION_MINOR}.${VERSION_PATCH}")

message(STATUS "${VERBOSE_NAME} Version: ${VERSION_MAJOR}.${VERSION_MINOR}.${VERSION_PATCH}.${VERSION_TWEAK}")
message(STATUS "OPCN_FLATPAK: ${OCPN_FLATPAK}")

# Don't use local version of GLU library
set(USE_LOCAL_GLU FALSE)

if("${CMAKE_BUILD_TYPE}" STREQUAL "")
  set(CMAKE_BUILD_TYPE "Release" CACHE STRING "Choose the type of build" FORCE)
endif("${CMAKE_BUILD_TYPE}" STREQUAL "")
set_property(CACHE CMAKE_BUILD_TYPE PROPERTY STRINGS "" "Debug" "Release" "RelWithDebInfo" "MinSizeRel")
message(STATUS "Build type: ${CMAKE_BUILD_TYPE}")

# set(PKG_NVR ${PACKAGE_NAME}-${PROJECT_VERSION}-${OCPN_MIN_VERSION}-${OCPN_API_VERSION_MAJOR}.${OCPN_API_VERSION_MINOR})
set(PKG_NVR ${PACKAGE_NAME}-${PROJECT_VERSION})
set(PKG_URL "https://dl.cloudsmith.io/public/--pkg_repo--/raw/names/--name--/versions/--version--/--filename--")

#----INCLUDE-----
include("cmake/PluginSetup.cmake")

if(DEFINED ENV{OCPN_TARGET})
    set(PACKAGING_NAME "${PKG_NVR}_${PKG_TARGET}-${PKG_TARGET_VERSION}-$ENV{OCPN_TARGET}")
else(DEFINED ENV{OCPN_TARGET})
    set(PACKAGING_NAME "${PKG_NVR}_${PKG_TARGET}-${PKG_TARGET_VERSION}")
endif(DEFINED ENV{OCPN_TARGET})
message(STATUS "PACKAGING_NAME: ${PACKAGING_NAME}")

set(PLUGIN_NAME ${PACKAGE}-plugin-${PKG_TARGET}-${PKG_TARGET_VERSION})

set(CMAKE_VERBOSE_MAKEFILE ON)

option(Plugin_CXX11 "Use c++11" OFF)

if(Plugin_CXX11)
  message(STATUS "Attempting to use c++11")
  include(CheckCXXCompilerFlag)
  check_cxx_compiler_flag("-std=c++11" COMPILER_SUPPORTS_CXX11)
  check_cxx_compiler_flag("-std=c++0x" COMPILER_SUPPORTS_CXX0X)
  if(COMPILER_SUPPORTS_CXX11)
    set(CMAKE_CXX_FLAGS "${CMAKE_CXX_FLAGS} -std=c++11")
    set(Plugin_USE_CXX11 ON)
  elseif(COMPILER_SUPPORTS_CXX0X)
    set(CMAKE_CXX_FLAGS "${CMAKE_CXX_FLAGS} -std=c++0x")
    set(Plugin_USE_CXX11 ON)
  else()
    message(STATUS "The compiler ${CMAKE_CXX_COMPILER} has no C++11 support. Please use a different C++ compiler.")
    set(Plugin_USE_CXX11 OFF)
  endif()
else()
  set(Plugin_USE_CXX11 OFF)
endif()

if(Plugin_USE_CXX11)
  message(STATUS "Allowing use of c++11")
endif()

message(STATUS "CMAKE version: ${CMAKE_VERSION}")
if(CMAKE_VERSION VERSION_GREATER 3.4)
  set(ENABLE_CLANG_TIDY
      OFF
      CACHE BOOL "Add clang-tidy automatically to builds")
  if(ENABLE_CLANG_TIDY)
    find_program(
      CLANG_TIDY_EXE
      NAMES "clang-tidy"
      PATHS /usr/local/opt/llvm/bin)
    if(CLANG_TIDY_EXE)
      message(STATUS "clang-tidy found: ${CLANG_TIDY_EXE}")
      # For more, see http://clang.llvm.org/extra/clang-tidy/ set(CLANG_TIDY_CHECKS "-*,modernize-*")
      set(CLANG_TIDY_CHECKS "-*,performance-*")
      set(CMAKE_CXX_CLANG_TIDY
          "${CLANG_TIDY_EXE};-checks=${CLANG_TIDY_CHECKS};-header-filter='${CMAKE_SOURCE_DIR}/*'"
          CACHE STRING "" FORCE)
    else()
      message(AUTHOR_WARNING "clang-tidy not found!")
      set(CMAKE_CXX_CLANG_TIDY
          ""
          CACHE STRING "" FORCE) # delete it
    endif()
  endif()
endif()

if(CMAKE_VERSION VERSION_GREATER 3.9)
  set(ENABLE_CPPCHECK
      OFF
      CACHE BOOL "Add cppcheck automatically to builds")
  if(ENABLE_CPPCHECK)
    find_program(CPPCHECK_EXECUTABLE NAMES "cppcheck")
    set(CMAKE_CXX_CPPCHECK ${CPPCHECK_EXECUTABLE})
  endif()
endif()

##
## ----- Modify section above if there are special requirements for the plugin ----- ##
##

#------INCLUDE--------
include("cmake/PluginConfigure.cmake")

##
## ----- Change below to match project requirements ----- ##
##

add_definitions(-DUSE_S57)

#======== Below from cmakelists.txt  testplugin_pi
#========REMOVE LN 194 to LN 296 from testplugin_pi
#set(SRCS
#set(HDRS
#  down to end of
#    ELSE(NOT (${elfedit} STREQUAL "elfedit-NOTFOUND"))
#      MESSAGE(STATUS "Cannot correct OS/ABI to match OCPN if it is generated incorrectly. Package binutils needed")
#    ENDIF(NOT (${elfedit} STREQUAL "elfedit-NOTFOUND"))
#  ENDIF(TP_JSON_SCHEMA_VALIDATOR)
#ENDIF(UNIX AND NOT APPLE)
#======== Above from cmakelists.txt  testplugin_pi

#======== Below from cmakelists.txt  weather_routing_pi

SET(SRCS
            src/weather_routing_pi.cpp
            src/WeatherRouting.cpp
            src/ConfigurationDialog.cpp
            src/SettingsDialog.cpp
            src/PlotDialog.cpp
            src/BoatDialog.cpp
            src/StatisticsDialog.cpp
            src/ReportDialog.cpp
            src/FilterRoutesDialog.cpp
            src/ConfigurationBatchDialog.cpp
            src/EditPolarDialog.cpp
            src/AboutDialog.cpp
            src/Polar.cpp
            src/Boat.cpp
            src/RouteMap.cpp
            src/RouteMapOverlay.cpp
            src/Utilities.cpp
            src/LineBufferOverlay.cpp
            src/PolygonRegion.cpp
            src/WeatherRoutingUI.cpp
            src/icons.cpp
            src/zuFile.cpp
            src/georef.c
            src/GribRecord.cpp
)

SET(SRC_LIBTESS2
             src/libtess2/bucketalloc.c
             src/libtess2/dict.c
             src/libtess2/geom.c
             src/libtess2/mesh.c
             src/libtess2/priorityq.c
             src/libtess2/sweep.c
             src/libtess2/tess.c
)
  
 SET(SRC_PLUGINGL
             src/plugingl/linmath.h
             src/plugingl/pidc.h
             src/plugingl/qtstylesheet.h
             src/plugingl/TexFont.h
)

 SET (SRC_TINYXML
             src/tinyxml/tinystr.h
			 src/tinyxml/tinyxml.h
)

# SET  (SRC_ZLIB
#             src/zlib-1.2.3/zconf.h
#             src/zlib-1.2.3/zlib.h
#)

# SET  (SRC_bzip2
#             src/bzip2/blocksort.c
#			 src/bzip2/bzlib.c
#			 src/bzip2/bzlib_private.h
#			 src/bzip2/compress.c
#			 src/bzip2/crctable.c
#			 src/bzip2/decompress.c
#			 src/bzip2/huffman.c
#			 src/bzip2/randtable.c
#)
			 

SET(SRC ${SRCS} ${SRC_LIBTESS2} ${PLUGING} ${TINYXML} )
ADD_LIBRARY(${PACKAGE_NAME} SHARED ${SRC})

IF(NOT UNIX)
    SET(SRC_BZIP	
            src/bzip2/bzlib.c
            src/bzip2/blocksort.c
            src/bzip2/compress.c
            src/bzip2/crctable.c
            src/bzip2/decompress.c
            src/bzip2/huffman.c
            src/bzip2/randtable.c
    )
    ADD_LIBRARY(LIB_BZIP_WR STATIC ${SRC_BZIP})
    TARGET_LINK_LIBRARIES( ${PACKAGE_NAME} LIB_BZIP_WR )
<<<<<<< HEAD
#    INCLUDE_DIRECTORIES(${PLUGIN_SOURCE_DIR}/src/bzip2)
=======
>>>>>>> 4882d951
    INCLUDE_DIRECTORIES(${PROJECT_SOURCE_DIR}/src/bzip2)
ENDIF(NOT UNIX)
			
IF(NOT UNIX)
    INCLUDE_DIRECTORIES(src/zlib-1.2.3)
    INCLUDE_DIRECTORIES(src/bzip2)
ENDIF(NOT UNIX)

IF(WIN32)
  IF(MSVC)
    INCLUDE_DIRECTORIES(${CMAKE_SOURCE_DIR}/buildwin/include)
    TARGET_LINK_LIBRARIES(${PACKAGE_NAME} "${CMAKE_SOURCE_DIR}/buildwin/zlib1.lib")
  ELSE()
    # MINGW
#    TARGET_LINK_LIBRARIES(${PACKAGE_NAME} "-lwxzlib-2.8")
    TARGET_LINK_LIBRARIES(${PACKAGE_NAME} "-lz")
  ENDIF()
ENDIF()

#======== Above from cmakelists.txt  weather_routing_pi=========

##
## ----- Change below to match project requirements ----- ##
##
#========REMOVE LN 194 to LN 296 from Testplugin_pi
<<<<<<< HEAD

# Jon identified these were missing causing json/json.h and other problems.
include("cmake/PluginGL.cmake")
include("cmake/PluginJSON.cmake")

=======
include("cmake/PluginGL.cmake")
include("cmake/PluginJSON.cmake")
>>>>>>> 4882d951
##
## ----- Change above to match project requirements ----- ##
##

##
## ----- do not change - needed to build app ----- ##
##

include("cmake/PluginInstall.cmake")
include("cmake/PluginLocalization.cmake")
include("cmake/PluginPackage.cmake")<|MERGE_RESOLUTION|>--- conflicted
+++ resolved
@@ -293,10 +293,6 @@
     )
     ADD_LIBRARY(LIB_BZIP_WR STATIC ${SRC_BZIP})
     TARGET_LINK_LIBRARIES( ${PACKAGE_NAME} LIB_BZIP_WR )
-<<<<<<< HEAD
-#    INCLUDE_DIRECTORIES(${PLUGIN_SOURCE_DIR}/src/bzip2)
-=======
->>>>>>> 4882d951
     INCLUDE_DIRECTORIES(${PROJECT_SOURCE_DIR}/src/bzip2)
 ENDIF(NOT UNIX)
 			
@@ -322,16 +318,11 @@
 ## ----- Change below to match project requirements ----- ##
 ##
 #========REMOVE LN 194 to LN 296 from Testplugin_pi
-<<<<<<< HEAD
 
 # Jon identified these were missing causing json/json.h and other problems.
 include("cmake/PluginGL.cmake")
 include("cmake/PluginJSON.cmake")
 
-=======
-include("cmake/PluginGL.cmake")
-include("cmake/PluginJSON.cmake")
->>>>>>> 4882d951
 ##
 ## ----- Change above to match project requirements ----- ##
 ##
